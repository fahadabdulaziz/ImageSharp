﻿<Project Sdk="Microsoft.NET.Sdk">
  <PropertyGroup>
    <TargetFrameworks>netcoreapp2.1;net461</TargetFrameworks>
    <OutputType>Exe</OutputType>
    <AllowUnsafeBlocks>True</AllowUnsafeBlocks>
    <RootNamespace>SixLabors.ImageSharp.Benchmarks</RootNamespace>
    <AssemblyName>ImageSharp.Benchmarks</AssemblyName>
<<<<<<< HEAD
    <LangVersion>7.2</LangVersion>
    <AssemblyVersion>1.0.0.1</AssemblyVersion>
    <FileVersion>2018.10.7.1</FileVersion>
=======
    <LangVersion>7.3</LangVersion>
>>>>>>> 7e765063
  </PropertyGroup>
  <PropertyGroup Condition="'$(TargetFramework)'=='net461'">
    <RuntimeIdentifier>win7-x64</RuntimeIdentifier>
    <Prefer32Bit>false</Prefer32Bit>
  </PropertyGroup>
  <ItemGroup>
    <Compile Include="..\ImageSharp.Tests\TestImages.cs" Link="Tests\TestImages.cs" />
    <Compile Include="..\ImageSharp.Tests\TestUtilities\TestEnvironment.cs" Link="Tests\TestEnvironment.cs" />
  </ItemGroup>
  <ItemGroup>    
    <PackageReference Include="BenchmarkDotNet" Version="0.10.14" />
    <PackageReference Include="Colourful" Version="2.0.0" />
    <PackageReference Include="SixLabors.Shapes.Text" Version="1.0.0-beta0007" />
    <PackageReference Include="System.Drawing.Common" Version="4.5.0" />
  </ItemGroup>
  <ItemGroup>
    <ProjectReference Include="..\..\src\ImageSharp.Drawing\ImageSharp.Drawing.csproj" />
    <ProjectReference Include="..\..\src\ImageSharp\ImageSharp.csproj" />
  </ItemGroup>
</Project><|MERGE_RESOLUTION|>--- conflicted
+++ resolved
@@ -5,13 +5,10 @@
     <AllowUnsafeBlocks>True</AllowUnsafeBlocks>
     <RootNamespace>SixLabors.ImageSharp.Benchmarks</RootNamespace>
     <AssemblyName>ImageSharp.Benchmarks</AssemblyName>
-<<<<<<< HEAD
     <LangVersion>7.2</LangVersion>
     <AssemblyVersion>1.0.0.1</AssemblyVersion>
     <FileVersion>2018.10.7.1</FileVersion>
-=======
     <LangVersion>7.3</LangVersion>
->>>>>>> 7e765063
   </PropertyGroup>
   <PropertyGroup Condition="'$(TargetFramework)'=='net461'">
     <RuntimeIdentifier>win7-x64</RuntimeIdentifier>
