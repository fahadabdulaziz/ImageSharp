﻿<Project Sdk="Microsoft.NET.Sdk">
  <PropertyGroup>
    <OutputType>Exe</OutputType>
    <TargetFramework>net461</TargetFramework>
    <RuntimeIdentifier>win7-x64</RuntimeIdentifier>
    <AllowUnsafeBlocks>True</AllowUnsafeBlocks>
    <Prefer32Bit>false</Prefer32Bit>
    <AssemblyName>SixLabors.ImageSharp.Sandbox46</AssemblyName>
    <Description>A cross-platform library for processing of image files written in C#</Description>
    <Copyright>Copyright © James Jackson-South and contributors.</Copyright>
    <Authors>James Jackson-South and contributors</Authors>
    <Company>James Jackson-South</Company>
    <RootNamespace>SixLabors.ImageSharp.Sandbox46</RootNamespace>
    <SignAssembly>true</SignAssembly>
    <AssemblyOriginatorKeyFile>BotasCore.snk</AssemblyOriginatorKeyFile>
    <LangVersion>7.2</LangVersion>
  </PropertyGroup>
  <ItemGroup>
    <ProjectReference Include="..\..\src\ImageSharp.Drawing\ImageSharp.Drawing.csproj" />
    <ProjectReference Include="..\..\src\ImageSharp\ImageSharp.csproj" />
  </ItemGroup>
  <ItemGroup>
    <PackageReference Include="BitMiracle.LibJpeg.NET" Version="1.4.280" />
<<<<<<< HEAD
    <PackageReference Include="xunit" Version="2.3.0-beta4-build3742" />
    <PackageReference Include="Moq" Version="4.7.127" />
=======
    <PackageReference Include="Magick.NET-Q16-AnyCPU" Version="7.5.0" />
>>>>>>> c2105e44
    <PackageReference Include="xunit" Version="2.3.1" />
    <PackageReference Include="Moq" Version="4.8.2" />
    <!--<PackageReference Include="Microsoft.NET.Test.Sdk" Version="15.0.0" />-->
    <!--<PackageReference Include="xunit.runner.visualstudio" Version="2.2.0" />-->
  </ItemGroup>
  <ItemGroup>
    <Compile Include="..\ImageSharp.Tests\**\*.cs" Exclude="bin\**;obj\**" Link="Tests\%(RecursiveDir)%(Filename)%(Extension)" />
    <Compile Remove="..\ImageSharp.Tests\obj\**\*.cs" />
    <Compile Remove="..\ImageSharp.Tests\bin\**\*.cs" />
  </ItemGroup>
  <ItemGroup>
    <Reference Include="Microsoft.CSharp" />
  </ItemGroup>
</Project><|MERGE_RESOLUTION|>--- conflicted
+++ resolved
@@ -21,12 +21,9 @@
   </ItemGroup>
   <ItemGroup>
     <PackageReference Include="BitMiracle.LibJpeg.NET" Version="1.4.280" />
-<<<<<<< HEAD
     <PackageReference Include="xunit" Version="2.3.0-beta4-build3742" />
     <PackageReference Include="Moq" Version="4.7.127" />
-=======
     <PackageReference Include="Magick.NET-Q16-AnyCPU" Version="7.5.0" />
->>>>>>> c2105e44
     <PackageReference Include="xunit" Version="2.3.1" />
     <PackageReference Include="Moq" Version="4.8.2" />
     <!--<PackageReference Include="Microsoft.NET.Test.Sdk" Version="15.0.0" />-->
