﻿<Project Sdk="Microsoft.NET.Sdk">
  <PropertyGroup>
    <OutputType>Exe</OutputType>
    <TargetFramework>net461</TargetFramework>
    <RuntimeIdentifier>win7-x64</RuntimeIdentifier>
    <AllowUnsafeBlocks>True</AllowUnsafeBlocks>
    <Prefer32Bit>false</Prefer32Bit>
    <AssemblyName>SixLabors.ImageSharp.Sandbox46</AssemblyName>
    <Description>A cross-platform library for processing of image files written in C#</Description>
    <Copyright>Copyright © James Jackson-South and contributors.</Copyright>
    <Authors>James Jackson-South and contributors</Authors>
    <Company>James Jackson-South</Company>
    <RootNamespace>SixLabors.ImageSharp.Sandbox46</RootNamespace>
<<<<<<< HEAD
    <SignAssembly>true</SignAssembly>
    <AssemblyOriginatorKeyFile>BotasCore.snk</AssemblyOriginatorKeyFile>
=======
    <LangVersion>7.2</LangVersion>
>>>>>>> 04871668
  </PropertyGroup>
  <ItemGroup>
    <ProjectReference Include="..\..\src\ImageSharp.Drawing\ImageSharp.Drawing.csproj" />
    <ProjectReference Include="..\..\src\ImageSharp\ImageSharp.csproj" />
  </ItemGroup>
  <ItemGroup>
    <PackageReference Include="BitMiracle.LibJpeg.NET" Version="1.4.280" />
    <PackageReference Include="xunit" Version="2.3.0-beta4-build3742" />
    <PackageReference Include="Moq" Version="4.7.127" />
    <PackageReference Include="xunit" Version="2.3.1" />
    <PackageReference Include="Moq" Version="4.8.1" />
    <PackageReference Include="System.Numerics.Vectors" Version="4.5.0-preview2-26406-04" />
    <!--<PackageReference Include="Microsoft.NET.Test.Sdk" Version="15.0.0" />-->
    <!--<PackageReference Include="xunit.runner.visualstudio" Version="2.2.0" />-->
  </ItemGroup>
  <ItemGroup>
    <Compile Include="..\ImageSharp.Tests\**\*.cs" Exclude="bin\**;obj\**" Link="Tests\%(RecursiveDir)%(Filename)%(Extension)" />
    <Compile Remove="..\ImageSharp.Tests\obj\**\*.cs" />
    <Compile Remove="..\ImageSharp.Tests\bin\**\*.cs" />
  </ItemGroup>
  <ItemGroup>
    <Reference Include="Microsoft.CSharp" />
  </ItemGroup>
  <ItemGroup>
    <Service Include="{82a7f48d-3b50-4b1e-b82e-3ada8210c358}" />
  </ItemGroup>
</Project><|MERGE_RESOLUTION|>--- conflicted
+++ resolved
@@ -11,12 +11,9 @@
     <Authors>James Jackson-South and contributors</Authors>
     <Company>James Jackson-South</Company>
     <RootNamespace>SixLabors.ImageSharp.Sandbox46</RootNamespace>
-<<<<<<< HEAD
     <SignAssembly>true</SignAssembly>
     <AssemblyOriginatorKeyFile>BotasCore.snk</AssemblyOriginatorKeyFile>
-=======
     <LangVersion>7.2</LangVersion>
->>>>>>> 04871668
   </PropertyGroup>
   <ItemGroup>
     <ProjectReference Include="..\..\src\ImageSharp.Drawing\ImageSharp.Drawing.csproj" />
