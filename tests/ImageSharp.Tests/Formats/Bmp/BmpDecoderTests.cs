<<<<<<< HEAD
﻿// <copyright file="BmpDecoderTests.cs" company="James Jackson-South">
// Copyright (c) James Jackson-South and contributors.
=======
﻿// Copyright (c) Six Labors and contributors.
>>>>>>> 3eaa6d82
// Licensed under the Apache License, Version 2.0.

<<<<<<< HEAD
namespace ImageSharp.Tests
{
    using System.IO;

    using ImageSharp.PixelFormats;

    using Xunit;
=======
using SixLabors.ImageSharp.Formats;
using SixLabors.ImageSharp.PixelFormats;
using Xunit;
// ReSharper disable InconsistentNaming

namespace SixLabors.ImageSharp.Tests
{
    using SixLabors.ImageSharp.Formats.Bmp;
>>>>>>> 3eaa6d82

    public class BmpDecoderTests : FileTestBase
    {
        [Theory]
        [WithFileCollection(nameof(AllBmpFiles), PixelTypes.Rgb24)]
        public void DecodeBmp<TPixel>(TestImageProvider<TPixel> provider)
            where TPixel : struct, IPixel<TPixel>
        {
            using (Image<TPixel> image = provider.GetImage(new BmpDecoder()))
            {
                image.DebugSave(provider, "bmp");
                image.CompareToOriginal(provider);
            }
        }

        [Theory]
        [WithFile(TestImages.Bmp.F, CommonNonDefaultPixelTypes)]
        public void BmpDecoder_IsNotBoundToSinglePixelType<TPixel>(TestImageProvider<TPixel> provider)
            where TPixel : struct, IPixel<TPixel>
        {
            using (Image<TPixel> image = provider.GetImage(new BmpDecoder()))
            {
                image.DebugSave(provider, "bmp");
                image.CompareToOriginal(provider);
            }
        }

        [Theory]
        [InlineData(TestImages.Bmp.Car, 24)]
        [InlineData(TestImages.Bmp.F, 24)]
        [InlineData(TestImages.Bmp.NegHeight, 24)]
        [InlineData(TestImages.Bmp.Bpp8, 8)]
        public void DetectPixelSize(string imagePath, int expectedPixelSize)
        {
            TestFile testFile = TestFile.Create(imagePath);
            using (var stream = new MemoryStream(testFile.Bytes, false))
            {
                Assert.Equal(expectedPixelSize, Image.DetectPixelType(stream)?.BitsPerPixel);
            }
        }
    }
}<|MERGE_RESOLUTION|>--- conflicted
+++ resolved
@@ -1,20 +1,6 @@
-<<<<<<< HEAD
-﻿// <copyright file="BmpDecoderTests.cs" company="James Jackson-South">
-// Copyright (c) James Jackson-South and contributors.
-=======
 ﻿// Copyright (c) Six Labors and contributors.
->>>>>>> 3eaa6d82
 // Licensed under the Apache License, Version 2.0.
 
-<<<<<<< HEAD
-namespace ImageSharp.Tests
-{
-    using System.IO;
-
-    using ImageSharp.PixelFormats;
-
-    using Xunit;
-=======
 using SixLabors.ImageSharp.Formats;
 using SixLabors.ImageSharp.PixelFormats;
 using Xunit;
@@ -23,7 +9,6 @@
 namespace SixLabors.ImageSharp.Tests
 {
     using SixLabors.ImageSharp.Formats.Bmp;
->>>>>>> 3eaa6d82
 
     public class BmpDecoderTests : FileTestBase
     {
