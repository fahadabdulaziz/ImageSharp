﻿// Copyright (c) Six Labors and contributors.
// Licensed under the Apache License, Version 2.0.

<<<<<<< HEAD
namespace ImageSharp.Tests.Formats.Png
{
    using System;
    using System.Collections.Generic;
    using System.Text;
    using System.IO;
    using Xunit;
    using ImageSharp.Formats;
    using System.Linq;
    using ImageSharp.IO;
    using System.Numerics;

    using ImageSharp.PixelFormats;
    using ImageSharp.Tests.TestUtilities.ImageComparison;
=======
using System;
using System.Collections.Generic;
using System.IO;
using System.Linq;
using System.Numerics;
using System.Text;
using SixLabors.ImageSharp.Formats;
using SixLabors.ImageSharp.IO;
using SixLabors.ImageSharp.PixelFormats;
using Xunit;
>>>>>>> 9b34d096

namespace SixLabors.ImageSharp.Tests.Formats.Png
{
    public class PngSmokeTests
    {
        [Theory]
        [WithTestPatternImages(300, 300, PixelTypes.Rgba32)]
        public void GeneralTest<TPixel>(TestImageProvider<TPixel> provider)
            where TPixel : struct, IPixel<TPixel>
        {
            // does saving a file then repoening mean both files are identical???
            using (Image<TPixel> image = provider.GetImage())
            using (MemoryStream ms = new MemoryStream())
            {
                // image.Save(provider.Utility.GetTestOutputFileName("bmp"));

                image.Save(ms, new PngEncoder());
                ms.Position = 0;
                using (Image<Rgba32> img2 = Image.Load<Rgba32>(ms, new PngDecoder()))
                {
                    ImageComparer.Tolerant().VerifySimilarity(image, img2);
                    // img2.Save(provider.Utility.GetTestOutputFileName("bmp", "_loaded"), new BmpEncoder());
                }
            }
        }

        // JJS: Disabled for now as the decoder now correctly decodes the full pixel components if the 
        // paletted image has alpha of 0
        //[Theory]
        //[WithTestPatternImages(100, 100, PixelTypes.Rgba32)]
        //public void CanSaveIndexedPng<TPixel>(TestImageProvider<TPixel> provider)
        //    where TPixel : struct, IPixel<TPixel>
        //{
        //    // does saving a file then repoening mean both files are identical???
        //    using (Image<TPixel> image = provider.GetImage())
        //    using (MemoryStream ms = new MemoryStream())
        //    {
        //        // image.Save(provider.Utility.GetTestOutputFileName("bmp"));
        //        image.Save(ms, new PngEncoder() { PaletteSize = 256 });
        //        ms.Position = 0;
        //        using (Image<Rgba32> img2 = Image.Load<Rgba32>(ms, new PngDecoder()))
        //        {
        //            ImageComparer.VerifySimilarity(image, img2, 0.03f);
        //        }
        //    }
        //}

        // JJS: Commented out for now since the test does not take into lossy nature of indexing.
        //[Theory]
        //[WithTestPatternImages(100, 100, PixelTypes.Color)]
        //public void CanSaveIndexedPngTwice<TPixel>(TestImageProvider<TPixel> provider)
        //    where TPixel : struct, IPixel<TPixel>
        //{
        //    // does saving a file then repoening mean both files are identical???
        //    using (Image<TPixel> source = provider.GetImage())
        //    using (MemoryStream ms = new MemoryStream())
        //    {
        //        source.MetaData.Quality = 256;
        //        source.Save(ms, new PngEncoder(), new PngEncoderOptions {
        //            Threshold = 200
        //        });
        //        ms.Position = 0;
        //        using (Image img1 = Image.Load(ms, new PngDecoder()))
        //        {
        //            using (MemoryStream ms2 = new MemoryStream())
        //            {
        //                img1.Save(ms2, new PngEncoder(), new PngEncoderOptions
        //                {
        //                    Threshold = 200
        //                });
        //                ms2.Position = 0;
        //                using (Image img2 = Image.Load(ms2, new PngDecoder()))
        //                {
        //                    using (PixelAccessor<Color> pixels1 = img1.Lock())
        //                    using (PixelAccessor<Color> pixels2 = img2.Lock())
        //                    {
        //                        for (int y = 0; y < img1.Height; y++)
        //                        {
        //                            for (int x = 0; x < img1.Width; x++)
        //                            {
        //                                Assert.Equal(pixels1[x, y], pixels2[x, y]);
        //                            }
        //                        }
        //                    }
        //                }
        //            }
        //        }
        //    }
        //}

        [Theory]
        [WithTestPatternImages(300, 300, PixelTypes.Rgba32)]
        public void Resize<TPixel>(TestImageProvider<TPixel> provider)
            where TPixel : struct, IPixel<TPixel>
        {
            // does saving a file then repoening mean both files are identical???
            using (Image<TPixel> image = provider.GetImage())
            using (MemoryStream ms = new MemoryStream())
            {
                // image.Save(provider.Utility.GetTestOutputFileName("png"));
                image.Mutate(x=>x.Resize(100, 100));
                // image.Save(provider.Utility.GetTestOutputFileName("png", "resize"));

                image.Save(ms, new PngEncoder());
                ms.Position = 0;
                using (Image<Rgba32> img2 = Image.Load<Rgba32>(ms, new PngDecoder()))
                {
                    ImageComparer.Tolerant().VerifySimilarity(image, img2);
                }
            }
        }
    }
}<|MERGE_RESOLUTION|>--- conflicted
+++ resolved
@@ -1,33 +1,11 @@
 ﻿// Copyright (c) Six Labors and contributors.
 // Licensed under the Apache License, Version 2.0.
 
-<<<<<<< HEAD
-namespace ImageSharp.Tests.Formats.Png
-{
-    using System;
-    using System.Collections.Generic;
-    using System.Text;
-    using System.IO;
-    using Xunit;
-    using ImageSharp.Formats;
-    using System.Linq;
-    using ImageSharp.IO;
-    using System.Numerics;
-
-    using ImageSharp.PixelFormats;
-    using ImageSharp.Tests.TestUtilities.ImageComparison;
-=======
-using System;
-using System.Collections.Generic;
 using System.IO;
-using System.Linq;
-using System.Numerics;
-using System.Text;
+using Xunit;
 using SixLabors.ImageSharp.Formats;
-using SixLabors.ImageSharp.IO;
 using SixLabors.ImageSharp.PixelFormats;
-using Xunit;
->>>>>>> 9b34d096
+using SixLabors.ImageSharp.Tests.TestUtilities.ImageComparison;
 
 namespace SixLabors.ImageSharp.Tests.Formats.Png
 {
@@ -128,7 +106,7 @@
             using (MemoryStream ms = new MemoryStream())
             {
                 // image.Save(provider.Utility.GetTestOutputFileName("png"));
-                image.Mutate(x=>x.Resize(100, 100));
+                image.Mutate(x => x.Resize(100, 100));
                 // image.Save(provider.Utility.GetTestOutputFileName("png", "resize"));
 
                 image.Save(ms, new PngEncoder());
