<?xml version="1.0" encoding="utf-8"?>
<Project Sdk="Microsoft.NET.Sdk">

  <PropertyGroup>
    <TargetFrameworks>netcoreapp3.1;netcoreapp2.1;net472</TargetFrameworks>
    <AllowUnsafeBlocks>True</AllowUnsafeBlocks>
    <DebugSymbols>True</DebugSymbols>
<<<<<<< HEAD
    <SignAssembly>true</SignAssembly>
    <AssemblyOriginatorKeyFile>BotasCore.snk</AssemblyOriginatorKeyFile>
    <RootNamespace>SixLabors.ImageSharp.Tests</RootNamespace>
=======
>>>>>>> 7ea5c4e2
    <AssemblyName>SixLabors.ImageSharp.Tests</AssemblyName>
    <Platforms>AnyCPU;x64;x86</Platforms>
    <RootNamespace>SixLabors.ImageSharp.Tests</RootNamespace>
    <!--Used to show test project to dotnet test-->
    <IsTestProject>true</IsTestProject>
  </PropertyGroup>

  <ItemGroup>
    <DotNetCliToolReference Include="dotnet-xunit" />
    <InternalsVisibleTo Include="ImageSharp.Tests.ProfilingSandbox" PublicKey="$(SixLaborsPublicKey)" />
  </ItemGroup>

  <ItemGroup>
<<<<<<< HEAD
    <PackageReference Include="Microsoft.NET.Test.Sdk" Version="15.3.0" />
    <PackageReference Include="Moq" Version="4.7.127" />
    <PackageReference Include="xunit" Version="2.3.0-beta4-build3742" />
    <PackageReference Include="xunit.runner.visualstudio" Version="2.3.0-beta4-build3742" />
    <PackageReference Include="CoreCompat.System.Drawing" Version="1.0.0-beta006" />
    <PackageReference Include="System.Drawing.Common" Version="4.5.0-preview2-26202-05" />
    <PackageReference Include="System.Numerics.Vectors" Version="4.5.0-rc1" />
    <PackageReference Include="System.Drawing.Common" Version="4.5.0-preview1-26216-02" />
    <PackageReference Include="Microsoft.CSharp" Version="4.4.1" />
    <PackageReference Include="System.Drawing.Common" Version="4.5.0-rc1" />
    <PackageReference Include="Magick.NET-Q16-AnyCPU" Version="7.5.0" />
    <PackageReference Include="Magick.NET-Q16-AnyCPU" Version="7.9.0.1" />
    <PackageReference Include="Magick.NET-Q16-AnyCPU" Version="7.9.2" />
    <PackageReference Include="System.Drawing.Common" Version="4.5.0" />
    <PackageReference Include="Magick.NET-Q16-AnyCPU" Version="7.12.0" />
    <PackageReference Include="System.Drawing.Common" Version="4.5.1" />
    <PackageReference Include="xunit" Version="2.3.1" />
    <PackageReference Include="xunit.runner.console" Version="2.3.1" />
    <PackageReference Include="xunit.runner.visualstudio" Version="2.3.1" />
    <PackageReference Include="Microsoft.NET.Test.Sdk" Version="15.9.0" />
    <PackageReference Include="Moq" Version="4.10.0" />
  </ItemGroup>
  <ItemGroup>
    <ProjectReference Include="..\..\src\ImageSharp.Drawing\ImageSharp.Drawing.csproj" />
    <ProjectReference Include="..\..\src\ImageSharp\ImageSharp.csproj" />
  </ItemGroup>
  <ItemGroup>
    <DotNetCliToolReference Include="dotnet-xunit" Version="2.3.1" />
    <DotNetCliToolReference Include="dotnet-xunit" />
=======
    <PackageReference Include="Magick.NET-Q16-AnyCPU" />
    <PackageReference Include="Microsoft.DotNet.RemoteExecutor" />
    <PackageReference Include="Moq" />
    <PackageReference Include="System.Drawing.Common" />
>>>>>>> 7ea5c4e2
  </ItemGroup>

  <ItemGroup>
    <None Update="TestFonts\OpenSans-Regular.ttf">
      <CopyToOutputDirectory>PreserveNewest</CopyToOutputDirectory>
    </None>
    <None Update="TestFonts\SixLaborsSampleAB.woff">
      <CopyToOutputDirectory>PreserveNewest</CopyToOutputDirectory>
    </None>
    <None Update="xunit.runner.json">
      <CopyToOutputDirectory>PreserveNewest</CopyToOutputDirectory>
    </None>
  </ItemGroup>

</Project>
  <ItemGroup>
    <Folder Include="TestUtilities\Factories\" />
  </ItemGroup>
</Project>
<|MERGE_RESOLUTION|>--- conflicted
+++ resolved
@@ -5,12 +5,9 @@
     <TargetFrameworks>netcoreapp3.1;netcoreapp2.1;net472</TargetFrameworks>
     <AllowUnsafeBlocks>True</AllowUnsafeBlocks>
     <DebugSymbols>True</DebugSymbols>
-<<<<<<< HEAD
     <SignAssembly>true</SignAssembly>
     <AssemblyOriginatorKeyFile>BotasCore.snk</AssemblyOriginatorKeyFile>
     <RootNamespace>SixLabors.ImageSharp.Tests</RootNamespace>
-=======
->>>>>>> 7ea5c4e2
     <AssemblyName>SixLabors.ImageSharp.Tests</AssemblyName>
     <Platforms>AnyCPU;x64;x86</Platforms>
     <RootNamespace>SixLabors.ImageSharp.Tests</RootNamespace>
@@ -24,7 +21,6 @@
   </ItemGroup>
 
   <ItemGroup>
-<<<<<<< HEAD
     <PackageReference Include="Microsoft.NET.Test.Sdk" Version="15.3.0" />
     <PackageReference Include="Moq" Version="4.7.127" />
     <PackageReference Include="xunit" Version="2.3.0-beta4-build3742" />
@@ -54,12 +50,10 @@
   <ItemGroup>
     <DotNetCliToolReference Include="dotnet-xunit" Version="2.3.1" />
     <DotNetCliToolReference Include="dotnet-xunit" />
-=======
     <PackageReference Include="Magick.NET-Q16-AnyCPU" />
     <PackageReference Include="Microsoft.DotNet.RemoteExecutor" />
     <PackageReference Include="Moq" />
     <PackageReference Include="System.Drawing.Common" />
->>>>>>> 7ea5c4e2
   </ItemGroup>
 
   <ItemGroup>
