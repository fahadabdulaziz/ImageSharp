﻿<Project Sdk="Microsoft.NET.Sdk">
  <PropertyGroup>
    <TargetFrameworks>net462;net472;netcoreapp2.1</TargetFrameworks>
    <AllowUnsafeBlocks>True</AllowUnsafeBlocks>
    <LangVersion>latest</LangVersion>
    <DebugType Condition="$(codecov) != ''">full</DebugType>
    <DebugType Condition="$(codecov) == ''">portable</DebugType>
    <DebugSymbols>True</DebugSymbols>
    <SignAssembly>true</SignAssembly>
    <AssemblyOriginatorKeyFile>BotasCore.snk</AssemblyOriginatorKeyFile>
    <RootNamespace>SixLabors.ImageSharp.Tests</RootNamespace>
    <AssemblyName>SixLabors.ImageSharp.Tests</AssemblyName>
    <Platforms>AnyCPU;x64;x86</Platforms>
  </PropertyGroup>
  <PropertyGroup Condition="'$(Configuration)|$(Platform)'=='Release|AnyCPU'">
    <TreatWarningsAsErrors>false</TreatWarningsAsErrors>
    <WarningsAsErrors />
  </PropertyGroup>
  <PropertyGroup Condition="'$(Configuration)|$(Platform)'=='Release|x86'">
    <TreatWarningsAsErrors>false</TreatWarningsAsErrors>
    <WarningsAsErrors />
  </PropertyGroup>
  <PropertyGroup Condition="'$(Configuration)|$(Platform)'=='Release|x64'">
    <TreatWarningsAsErrors>false</TreatWarningsAsErrors>
    <WarningsAsErrors />
  </PropertyGroup>
  <ItemGroup>
    <None Include="PixelFormats\PixelOperationsTests.Blender.cs" />
  </ItemGroup>
  
  <ItemGroup>
<<<<<<< HEAD
    <PackageReference Include="Microsoft.NET.Test.Sdk" Version="15.3.0" />
    <PackageReference Include="Moq" Version="4.7.127" />
    <PackageReference Include="xunit" Version="2.3.0-beta4-build3742" />
    <PackageReference Include="xunit.runner.visualstudio" Version="2.3.0-beta4-build3742" />
    <PackageReference Include="CoreCompat.System.Drawing" Version="1.0.0-beta006" />
    <PackageReference Include="System.Drawing.Common" Version="4.5.0-preview2-26202-05" />
    <PackageReference Include="System.Numerics.Vectors" Version="4.5.0-rc1" />
    <PackageReference Include="System.Drawing.Common" Version="4.5.0-preview1-26216-02" />
    <PackageReference Include="Microsoft.CSharp" Version="4.4.1" />
    <PackageReference Include="System.Drawing.Common" Version="4.5.0-rc1" />
    <PackageReference Include="Magick.NET-Q16-AnyCPU" Version="7.5.0" />
    <PackageReference Include="Magick.NET-Q16-AnyCPU" Version="7.9.0.1" />
=======
    <PackageReference Include="Magick.NET-Q16-AnyCPU" Version="7.9.2" />
>>>>>>> 2849fd9c
    <PackageReference Include="System.Drawing.Common" Version="4.5.0" />
    <PackageReference Include="xunit" Version="2.3.1" />
    <PackageReference Include="xunit.runner.console" Version="2.3.1" />
    <PackageReference Include="xunit.runner.visualstudio" Version="2.3.1" />
    <PackageReference Include="Microsoft.NET.Test.Sdk" Version="15.9.0" />
    <PackageReference Include="Moq" Version="4.10.0" />
  </ItemGroup>
  <ItemGroup>
    <ProjectReference Include="..\..\src\ImageSharp.Drawing\ImageSharp.Drawing.csproj" />
    <ProjectReference Include="..\..\src\ImageSharp\ImageSharp.csproj" />
  </ItemGroup>
  <ItemGroup>
    <DotNetCliToolReference Include="dotnet-xunit" Version="2.3.1" />
  </ItemGroup>
  <ItemGroup>
    <None Update="TestFonts\OpenSans-Regular.ttf">
      <CopyToOutputDirectory>PreserveNewest</CopyToOutputDirectory>
    </None>
    <None Update="TestFonts\SixLaborsSampleAB.woff">
      <CopyToOutputDirectory>PreserveNewest</CopyToOutputDirectory>
    </None>
    <None Update="xunit.runner.json">
      <CopyToOutputDirectory>PreserveNewest</CopyToOutputDirectory>
    </None>
  </ItemGroup>
</Project>
  <ItemGroup>
    <Folder Include="TestUtilities\Factories\" />
  </ItemGroup>
</Project><|MERGE_RESOLUTION|>--- conflicted
+++ resolved
@@ -29,7 +29,6 @@
   </ItemGroup>
   
   <ItemGroup>
-<<<<<<< HEAD
     <PackageReference Include="Microsoft.NET.Test.Sdk" Version="15.3.0" />
     <PackageReference Include="Moq" Version="4.7.127" />
     <PackageReference Include="xunit" Version="2.3.0-beta4-build3742" />
@@ -42,9 +41,7 @@
     <PackageReference Include="System.Drawing.Common" Version="4.5.0-rc1" />
     <PackageReference Include="Magick.NET-Q16-AnyCPU" Version="7.5.0" />
     <PackageReference Include="Magick.NET-Q16-AnyCPU" Version="7.9.0.1" />
-=======
     <PackageReference Include="Magick.NET-Q16-AnyCPU" Version="7.9.2" />
->>>>>>> 2849fd9c
     <PackageReference Include="System.Drawing.Common" Version="4.5.0" />
     <PackageReference Include="xunit" Version="2.3.1" />
     <PackageReference Include="xunit.runner.console" Version="2.3.1" />
