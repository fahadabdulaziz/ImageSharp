﻿<Project Sdk="Microsoft.NET.Sdk">
  <PropertyGroup>
    <TargetFrameworks>net471;netcoreapp2.0;net462;net47</TargetFrameworks>
    <AllowUnsafeBlocks>True</AllowUnsafeBlocks>
    <LangVersion>7.2</LangVersion>
    <DebugType Condition="$(codecov) != ''">full</DebugType>
    <DebugType Condition="$(codecov) == ''">portable</DebugType>
    <DebugSymbols>True</DebugSymbols>
<<<<<<< HEAD
    <SignAssembly>true</SignAssembly>
    <AssemblyOriginatorKeyFile>BotasCore.snk</AssemblyOriginatorKeyFile>
=======
    <RootNamespace>SixLabors.ImageSharp.Tests</RootNamespace>
    <AssemblyName>SixLabors.ImageSharp.Tests</AssemblyName>
    <Platforms>AnyCPU;x64;x86</Platforms>
  </PropertyGroup>
  <PropertyGroup Condition="'$(Configuration)|$(Platform)'=='Release|AnyCPU'">
    <TreatWarningsAsErrors>true</TreatWarningsAsErrors>
    <WarningsAsErrors />
>>>>>>> 04871668
  </PropertyGroup>
  <PropertyGroup Condition="'$(Configuration)|$(Platform)'=='Release|x86'">
    <TreatWarningsAsErrors>true</TreatWarningsAsErrors>
    <WarningsAsErrors />
  </PropertyGroup>
  <PropertyGroup Condition="'$(Configuration)|$(Platform)'=='Release|x64'">
    <TreatWarningsAsErrors>true</TreatWarningsAsErrors>
    <WarningsAsErrors />
  </PropertyGroup>
  <ItemGroup>
    <None Include="PixelFormats\PixelOperationsTests.Blender.cs" />
  </ItemGroup>
  <ItemGroup>
<<<<<<< HEAD
    <PackageReference Include="Microsoft.NET.Test.Sdk" Version="15.3.0" />
    <PackageReference Include="Moq" Version="4.7.127" />
    <PackageReference Include="xunit" Version="2.3.0-beta4-build3742" />
    <PackageReference Include="xunit.runner.visualstudio" Version="2.3.0-beta4-build3742" />
    <PackageReference Include="CoreCompat.System.Drawing" Version="1.0.0-beta006" />
    <PackageReference Include="System.Drawing.Common" Version="4.5.0-preview2-26202-05" />
    <PackageReference Include="System.Numerics.Vectors" Version="4.5.0-preview1-26216-02" />
    <PackageReference Include="System.Drawing.Common" Version="4.5.0-preview1-26216-02" />
=======
    <PackageReference Include="Microsoft.CSharp" Version="4.4.1" />
    <PackageReference Include="System.Numerics.Vectors" Version="4.5.0-preview2-26406-04" />
    <PackageReference Include="System.Drawing.Common" Version="4.5.0-preview2-26406-04" />
>>>>>>> 04871668
    <PackageReference Include="xunit" Version="2.3.1" />
    <PackageReference Include="xunit.runner.console" Version="2.3.1" />
    <PackageReference Include="xunit.runner.visualstudio" Version="2.3.1" />
    <PackageReference Include="Moq" Version="4.7.145" />
    <PackageReference Include="Microsoft.NET.Test.Sdk" Version="15.5.0" />
    <PackageReference Include="xunit" Version="2.3.1" />
    <PackageReference Include="xunit.runner.visualstudio" Version="2.3.1" />
    <PackageReference Include="Moq" Version="4.8.1" />
    <!--<PackageReference Include="StyleCop.Analyzers" Version="1.1.0-beta001">
      <PrivateAssets>All</PrivateAssets>
    </PackageReference>-->
  </ItemGroup>
  <ItemGroup>
    <ProjectReference Include="..\..\src\ImageSharp.Drawing\ImageSharp.Drawing.csproj" />
    <ProjectReference Include="..\..\src\ImageSharp\ImageSharp.csproj" />
  </ItemGroup>
  <ItemGroup>
    <Service Include="{82a7f48d-3b50-4b1e-b82e-3ada8210c358}" />
  </ItemGroup>
  <ItemGroup>
    <DotNetCliToolReference Include="dotnet-xunit" Version="2.3.1" />
  </ItemGroup>
  <ItemGroup>
    <None Update="xunit.runner.json">
      <CopyToOutputDirectory>PreserveNewest</CopyToOutputDirectory>
    </None>
  </ItemGroup>
</Project><|MERGE_RESOLUTION|>--- conflicted
+++ resolved
@@ -6,10 +6,8 @@
     <DebugType Condition="$(codecov) != ''">full</DebugType>
     <DebugType Condition="$(codecov) == ''">portable</DebugType>
     <DebugSymbols>True</DebugSymbols>
-<<<<<<< HEAD
     <SignAssembly>true</SignAssembly>
     <AssemblyOriginatorKeyFile>BotasCore.snk</AssemblyOriginatorKeyFile>
-=======
     <RootNamespace>SixLabors.ImageSharp.Tests</RootNamespace>
     <AssemblyName>SixLabors.ImageSharp.Tests</AssemblyName>
     <Platforms>AnyCPU;x64;x86</Platforms>
@@ -17,7 +15,6 @@
   <PropertyGroup Condition="'$(Configuration)|$(Platform)'=='Release|AnyCPU'">
     <TreatWarningsAsErrors>true</TreatWarningsAsErrors>
     <WarningsAsErrors />
->>>>>>> 04871668
   </PropertyGroup>
   <PropertyGroup Condition="'$(Configuration)|$(Platform)'=='Release|x86'">
     <TreatWarningsAsErrors>true</TreatWarningsAsErrors>
@@ -31,7 +28,6 @@
     <None Include="PixelFormats\PixelOperationsTests.Blender.cs" />
   </ItemGroup>
   <ItemGroup>
-<<<<<<< HEAD
     <PackageReference Include="Microsoft.NET.Test.Sdk" Version="15.3.0" />
     <PackageReference Include="Moq" Version="4.7.127" />
     <PackageReference Include="xunit" Version="2.3.0-beta4-build3742" />
@@ -40,11 +36,9 @@
     <PackageReference Include="System.Drawing.Common" Version="4.5.0-preview2-26202-05" />
     <PackageReference Include="System.Numerics.Vectors" Version="4.5.0-preview1-26216-02" />
     <PackageReference Include="System.Drawing.Common" Version="4.5.0-preview1-26216-02" />
-=======
     <PackageReference Include="Microsoft.CSharp" Version="4.4.1" />
     <PackageReference Include="System.Numerics.Vectors" Version="4.5.0-preview2-26406-04" />
     <PackageReference Include="System.Drawing.Common" Version="4.5.0-preview2-26406-04" />
->>>>>>> 04871668
     <PackageReference Include="xunit" Version="2.3.1" />
     <PackageReference Include="xunit.runner.console" Version="2.3.1" />
     <PackageReference Include="xunit.runner.visualstudio" Version="2.3.1" />
