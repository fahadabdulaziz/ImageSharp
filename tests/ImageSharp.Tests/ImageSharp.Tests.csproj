--- conflicted
+++ resolved
@@ -29,7 +29,6 @@
   </ItemGroup>
   
   <ItemGroup>
-<<<<<<< HEAD
     <PackageReference Include="Microsoft.NET.Test.Sdk" Version="15.3.0" />
     <PackageReference Include="Moq" Version="4.7.127" />
     <PackageReference Include="xunit" Version="2.3.0-beta4-build3742" />
@@ -40,11 +39,9 @@
     <PackageReference Include="System.Drawing.Common" Version="4.5.0-preview1-26216-02" />
     <PackageReference Include="Microsoft.CSharp" Version="4.4.1" />
     <PackageReference Include="System.Drawing.Common" Version="4.5.0-rc1" />
-=======
     <PackageReference Include="Magick.NET-Q16-AnyCPU" Version="7.5.0" />
     <PackageReference Include="Microsoft.CSharp" Version="4.5.0" />
     <PackageReference Include="System.Drawing.Common" Version="4.5.0" />
->>>>>>> c2105e44
     <PackageReference Include="xunit" Version="2.3.1" />
     <PackageReference Include="xunit.runner.console" Version="2.3.1" />
     <PackageReference Include="xunit.runner.visualstudio" Version="2.3.1" />
@@ -71,11 +68,8 @@
       <CopyToOutputDirectory>PreserveNewest</CopyToOutputDirectory>
     </None>
   </ItemGroup>
-<<<<<<< HEAD
 </Project>
   <ItemGroup>
     <Folder Include="TestUtilities\Factories\" />
   </ItemGroup>
-=======
->>>>>>> c2105e44
 </Project>