--- conflicted
+++ resolved
@@ -25,7 +25,6 @@
   </ItemGroup>
 
   <ItemGroup>
-<<<<<<< HEAD
     <PackageReference Include="Microsoft.NET.Test.Sdk" Version="15.3.0" />
     <PackageReference Include="Moq" Version="4.7.127" />
     <PackageReference Include="xunit" Version="2.3.0-beta4-build3742" />
@@ -54,9 +53,7 @@
   </ItemGroup>
   <ItemGroup>
     <DotNetCliToolReference Include="dotnet-xunit" Version="2.3.1" />
-=======
     <DotNetCliToolReference Include="dotnet-xunit" />
->>>>>>> a48de630
   </ItemGroup>
 
   <ItemGroup>
@@ -70,13 +67,6 @@
       <CopyToOutputDirectory>PreserveNewest</CopyToOutputDirectory>
     </None>
   </ItemGroup>
-<<<<<<< HEAD
-</Project>
-  <ItemGroup>
-    <Folder Include="TestUtilities\Factories\" />
-  </ItemGroup>
-</Project>
-=======
 
   <ItemGroup>
     <ProjectReference Include="..\..\src\ImageSharp\ImageSharp.csproj" />
@@ -84,4 +74,7 @@
   </ItemGroup>
 
 </Project>
->>>>>>> a48de630
+  <ItemGroup>
+    <Folder Include="TestUtilities\Factories\" />
+  </ItemGroup>
+</Project>
