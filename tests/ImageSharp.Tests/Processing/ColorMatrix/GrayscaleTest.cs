--- conflicted
+++ resolved
@@ -1,19 +1,6 @@
 ﻿// Copyright (c) Six Labors and contributors.
 // Licensed under the Apache License, Version 2.0.
 
-<<<<<<< HEAD
-namespace ImageSharp.Tests.Processing.ColorMatrix
-{
-    using System.Collections;
-    using System.Collections.Generic;
-    using ImageSharp.PixelFormats;
-    using ImageSharp.Processing;
-    using ImageSharp.Processing.Processors;
-    using ImageSharp.Tests.TestUtilities;
-    using SixLabors.Primitives;
-    using Xunit;
-
-=======
 using System.Collections;
 using System.Collections.Generic;
 using SixLabors.ImageSharp.PixelFormats;
@@ -25,7 +12,6 @@
 
 namespace SixLabors.ImageSharp.Tests.Processing.ColorMatrix
 {
->>>>>>> 9b34d096
     public class GrayscaleTest : BaseImageOperationsExtensionTest
     {
         public static IEnumerable<object[]> ModeTheoryData = new[] {
