﻿// Copyright (c) Six Labors and contributors.
// Licensed under the Apache License, Version 2.0.

<<<<<<< HEAD
namespace ImageSharp.Tests.Processing.Overlays
{
    using System;
    using ImageSharp.PixelFormats;
    using ImageSharp.Processing.Processors;
    using ImageSharp.Tests.TestUtilities;
    using SixLabors.Primitives;
    using Xunit;

=======
using System;
using SixLabors.ImageSharp.PixelFormats;
using SixLabors.ImageSharp.Processing.Processors;
using SixLabors.ImageSharp.Tests.TestUtilities;
using SixLabors.Primitives;
using Xunit;

namespace SixLabors.ImageSharp.Tests.Processing.Overlays
{
>>>>>>> 9b34d096
    public class VignetteTest : BaseImageOperationsExtensionTest
    {
        [Fact]
        public void Vignette_VignetteProcessorWithDefaultValues()
        {
            this.operations.Vignette();
            var p = this.Verify<VignetteProcessor<Rgba32>>();

            Assert.Equal(GraphicsOptions.Default, p.GraphicsOptions);
            Assert.Equal(Rgba32.Black, p.VignetteColor);
            Assert.Equal(ValueSize.PercentageOfWidth(.5f), p.RadiusX);
            Assert.Equal(ValueSize.PercentageOfHeight(.5f), p.RadiusY);
        }

        [Fact]
        public void Vignette_Color_VignetteProcessorWithDefaultValues()
        {
            this.operations.Vignette(Rgba32.Aquamarine);
            var p = this.Verify<VignetteProcessor<Rgba32>>();

            Assert.Equal(GraphicsOptions.Default, p.GraphicsOptions);
            Assert.Equal(Rgba32.Aquamarine, p.VignetteColor);
            Assert.Equal(ValueSize.PercentageOfWidth(.5f), p.RadiusX);
            Assert.Equal(ValueSize.PercentageOfHeight(.5f), p.RadiusY);
        }

        [Fact]
        public void Vignette_Radux_VignetteProcessorWithDefaultValues()
        {
            this.operations.Vignette(3.5f, 12123f);
            var p = this.Verify<VignetteProcessor<Rgba32>>();

            Assert.Equal(GraphicsOptions.Default, p.GraphicsOptions);
            Assert.Equal(Rgba32.Black, p.VignetteColor);
            Assert.Equal(ValueSize.Absolute(3.5f), p.RadiusX);
            Assert.Equal(ValueSize.Absolute(12123f), p.RadiusY);
        }

        [Fact]
        public void Vignette_Rect_VignetteProcessorWithDefaultValues()
        {
            var rect = new Rectangle(12, 123, 43, 65);
            this.operations.Vignette(rect);
            var p = this.Verify<VignetteProcessor<Rgba32>>(rect);

            Assert.Equal(GraphicsOptions.Default, p.GraphicsOptions);
            Assert.Equal(Rgba32.Black, p.VignetteColor);
            Assert.Equal(ValueSize.PercentageOfWidth(.5f), p.RadiusX);
            Assert.Equal(ValueSize.PercentageOfHeight(.5f), p.RadiusY);
        }
    }
}<|MERGE_RESOLUTION|>--- conflicted
+++ resolved
@@ -1,17 +1,6 @@
 ﻿// Copyright (c) Six Labors and contributors.
 // Licensed under the Apache License, Version 2.0.
 
-<<<<<<< HEAD
-namespace ImageSharp.Tests.Processing.Overlays
-{
-    using System;
-    using ImageSharp.PixelFormats;
-    using ImageSharp.Processing.Processors;
-    using ImageSharp.Tests.TestUtilities;
-    using SixLabors.Primitives;
-    using Xunit;
-
-=======
 using System;
 using SixLabors.ImageSharp.PixelFormats;
 using SixLabors.ImageSharp.Processing.Processors;
@@ -21,7 +10,6 @@
 
 namespace SixLabors.ImageSharp.Tests.Processing.Overlays
 {
->>>>>>> 9b34d096
     public class VignetteTest : BaseImageOperationsExtensionTest
     {
         [Fact]
