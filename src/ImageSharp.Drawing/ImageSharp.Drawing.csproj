﻿<Project Sdk="Microsoft.NET.Sdk">
  <PropertyGroup>
    <AssemblyTitle>SixLabors.ImageSharp.Drawing</AssemblyTitle>
    <Authors>SixLabors and contributors</Authors>
    <Company>Six Labors</Company>
    <Copyright>Copyright (c) Six Labors and contributors.</Copyright>
    <Product>SixLabors.ImageSharp</Product>
    <Description>An extension to ImageSharp that allows the drawing of images, paths, and text.</Description>
    <NeutralLanguage>en</NeutralLanguage>

    <VersionPrefix Condition="$(packageversion) != ''">$(packageversion)</VersionPrefix>
    <VersionPrefix Condition="$(packageversion) == ''">0.0.1</VersionPrefix>
<<<<<<< HEAD
    <TargetFramework>netstandard2.0</TargetFramework>
=======
    <TargetFrameworks>netstandard1.3;netstandard2.0</TargetFrameworks>
>>>>>>> 2849fd9c
    <LangVersion>7.3</LangVersion>
    <AllowUnsafeBlocks>true</AllowUnsafeBlocks>
    <GenerateDocumentationFile>true</GenerateDocumentationFile>
    <AssemblyName>SixLabors.ImageSharp.Drawing</AssemblyName>
    <PackageId>SixLabors.ImageSharp.Drawing</PackageId>
    <PackageTags>Image Draw Shape Path Font</PackageTags>
    <PackageIconUrl>https://raw.githubusercontent.com/SixLabors/Branding/master/icons/imagesharp/sixlabors.imagesharp.128.png</PackageIconUrl>
    <PackageProjectUrl>https://github.com/SixLabors/ImageSharp</PackageProjectUrl>
    <PackageLicenseUrl>http://www.apache.org/licenses/LICENSE-2.0</PackageLicenseUrl>
    <RepositoryType>git</RepositoryType>
    <RepositoryUrl>https://github.com/SixLabors/ImageSharp</RepositoryUrl>
    <DebugType Condition="$(codecov) != ''">full</DebugType>
    <DebugType Condition="$(codecov) == ''">portable</DebugType>
    <DebugSymbols>True</DebugSymbols>
  </PropertyGroup>
<<<<<<< HEAD
  <ItemGroup>
    <Compile Include="..\Shared\*.cs" Exclude="bin\**;obj\**;**\*.xproj;packages\**" />
  </ItemGroup>
  <ItemGroup>
    <ProjectReference Include="..\ImageSharp\ImageSharp.csproj" />
  </ItemGroup>
  <ItemGroup>
    <AdditionalFiles Include="..\..\stylecop.json" />
    <PackageReference Include="StyleCop.Analyzers" Version="1.1.0-beta007">
      <PrivateAssets>All</PrivateAssets>
    </PackageReference>
  </ItemGroup>
  <ItemGroup>
    <Reference Include="SixLabors.Core">
      <HintPath>..\..\..\Shapes\src\SixLabors.Shapes.Text\bin\Release\netstandard2.0\SixLabors.Core.dll</HintPath>
    </Reference>
    <Reference Include="SixLabors.Fonts">
      <HintPath>..\..\..\Shapes\src\SixLabors.Shapes.Text\bin\Release\netstandard2.0\SixLabors.Fonts.dll</HintPath>
    </Reference>
    <Reference Include="SixLabors.Shapes">
      <HintPath>..\..\..\Shapes\src\SixLabors.Shapes.Text\bin\Release\netstandard2.0\SixLabors.Shapes.dll</HintPath>
    </Reference>
    <Reference Include="SixLabors.Shapes.Text">
      <HintPath>..\..\..\Shapes\src\SixLabors.Shapes.Text\bin\Release\netstandard2.0\SixLabors.Shapes.Text.dll</HintPath>
    </Reference>
  </ItemGroup>
  <PropertyGroup>
    <CodeAnalysisRuleSet>..\..\ImageSharp.ruleset</CodeAnalysisRuleSet>
    <RootNamespace>SixLabors.ImageSharp</RootNamespace>
    <AssemblyVersion>0.0.1.5</AssemblyVersion>
    <FileVersion>2018.12.26.5</FileVersion>
    <SignAssembly>true</SignAssembly>
    <AssemblyOriginatorKeyFile>BotasCore.snk</AssemblyOriginatorKeyFile>
  </PropertyGroup>
=======

  <ItemGroup>
    <Compile Include="..\Shared\*.cs" Exclude="bin\**;obj\**;**\*.xproj;packages\**" />
  </ItemGroup>

  <ItemGroup>
    <ProjectReference Include="..\ImageSharp\ImageSharp.csproj" />
  </ItemGroup>

  <ItemGroup>
    <AdditionalFiles Include="..\..\standards\stylecop.json" />
    <PackageReference Include="SixLabors.Fonts" Version="1.0.0-beta0008" />
    <PackageReference Include="SixLabors.Shapes" Version="1.0.0-beta0008" />
    <PackageReference Include="StyleCop.Analyzers" Version="1.1.1-beta.61" PrivateAssets="All" />
  </ItemGroup>

  <PropertyGroup>
    <CodeAnalysisRuleSet>..\..\standards\SixLabors.ruleset</CodeAnalysisRuleSet>
    <RootNamespace>SixLabors.ImageSharp</RootNamespace>
  </PropertyGroup>

>>>>>>> 2849fd9c
  <PropertyGroup Condition=" '$(Configuration)' == 'Release' ">
    <TreatWarningsAsErrors>true</TreatWarningsAsErrors>
  </PropertyGroup>
</Project><|MERGE_RESOLUTION|>--- conflicted
+++ resolved
@@ -10,11 +10,8 @@
 
     <VersionPrefix Condition="$(packageversion) != ''">$(packageversion)</VersionPrefix>
     <VersionPrefix Condition="$(packageversion) == ''">0.0.1</VersionPrefix>
-<<<<<<< HEAD
     <TargetFramework>netstandard2.0</TargetFramework>
-=======
     <TargetFrameworks>netstandard1.3;netstandard2.0</TargetFrameworks>
->>>>>>> 2849fd9c
     <LangVersion>7.3</LangVersion>
     <AllowUnsafeBlocks>true</AllowUnsafeBlocks>
     <GenerateDocumentationFile>true</GenerateDocumentationFile>
@@ -30,7 +27,6 @@
     <DebugType Condition="$(codecov) == ''">portable</DebugType>
     <DebugSymbols>True</DebugSymbols>
   </PropertyGroup>
-<<<<<<< HEAD
   <ItemGroup>
     <Compile Include="..\Shared\*.cs" Exclude="bin\**;obj\**;**\*.xproj;packages\**" />
   </ItemGroup>
@@ -65,7 +61,6 @@
     <SignAssembly>true</SignAssembly>
     <AssemblyOriginatorKeyFile>BotasCore.snk</AssemblyOriginatorKeyFile>
   </PropertyGroup>
-=======
 
   <ItemGroup>
     <Compile Include="..\Shared\*.cs" Exclude="bin\**;obj\**;**\*.xproj;packages\**" />
@@ -87,7 +82,6 @@
     <RootNamespace>SixLabors.ImageSharp</RootNamespace>
   </PropertyGroup>
 
->>>>>>> 2849fd9c
   <PropertyGroup Condition=" '$(Configuration)' == 'Release' ">
     <TreatWarningsAsErrors>true</TreatWarningsAsErrors>
   </PropertyGroup>
