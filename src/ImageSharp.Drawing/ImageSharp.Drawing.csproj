﻿<Project Sdk="Microsoft.NET.Sdk">
<<<<<<< HEAD
  <PropertyGroup>
    <Description>An extension to ImageSharp that allows the drawing of images, paths, and text.</Description>
    <AssemblyTitle>SixLabors.ImageSharp.Drawing</AssemblyTitle>
    <VersionPrefix Condition="$(packageversion) != ''">$(packageversion)</VersionPrefix>
    <VersionPrefix Condition="$(packageversion) == ''">0.0.1</VersionPrefix>
    <Authors>SixLabors and contributors</Authors>
    <TargetFramework>netstandard2.0</TargetFramework>
    <AllowUnsafeBlocks>true</AllowUnsafeBlocks>
    <GenerateDocumentationFile>true</GenerateDocumentationFile>
    <AssemblyName>SixLabors.ImageSharp.Drawing</AssemblyName>
    <PackageId>SixLabors.ImageSharp.Drawing</PackageId>
    <PackageTags>Image Draw Shape Path Font</PackageTags>
    <PackageIconUrl>https://raw.githubusercontent.com/SixLabors/Branding/master/icons/imagesharp/sixlabors.imagesharp.128.png</PackageIconUrl>
    <PackageProjectUrl>https://github.com/SixLabors/ImageSharp</PackageProjectUrl>
    <PackageLicenseUrl>http://www.apache.org/licenses/LICENSE-2.0</PackageLicenseUrl>
    <RepositoryType>git</RepositoryType>
    <RepositoryUrl>https://github.com/SixLabors/ImageSharp</RepositoryUrl>
    <GenerateAssemblyDescriptionAttribute>false</GenerateAssemblyDescriptionAttribute>
    <GenerateAssemblyConfigurationAttribute>false</GenerateAssemblyConfigurationAttribute>
    <GenerateAssemblyCompanyAttribute>false</GenerateAssemblyCompanyAttribute>
    <GenerateAssemblyProductAttribute>false</GenerateAssemblyProductAttribute>
    <GenerateAssemblyCopyrightAttribute>false</GenerateAssemblyCopyrightAttribute>
    <GenerateNeutralResourcesLanguageAttribute>false</GenerateNeutralResourcesLanguageAttribute>
    <GenerateAssemblyVersionAttribute>false</GenerateAssemblyVersionAttribute>
    <GenerateAssemblyFileVersionAttribute>false</GenerateAssemblyFileVersionAttribute>
    <GenerateAssemblyInformationalVersionAttribute>false</GenerateAssemblyInformationalVersionAttribute>
    <DebugType Condition="$(codecov) != ''">full</DebugType>
    <DebugType Condition="$(codecov) == ''">portable</DebugType>
    <DebugSymbols>True</DebugSymbols>
  </PropertyGroup>
  <ItemGroup>
    <Compile Include="..\Shared\*.cs" Exclude="bin\**;obj\**;**\*.xproj;packages\**" />
  </ItemGroup>
  <ItemGroup>
    <ProjectReference Include="..\ImageSharp\ImageSharp.csproj" />
  </ItemGroup>
  <ItemGroup>
    <AdditionalFiles Include="..\..\stylecop.json" />
    <PackageReference Include="StyleCop.Analyzers" Version="1.1.0-beta004">
      <PrivateAssets>All</PrivateAssets>
    </PackageReference>
  </ItemGroup>
  <ItemGroup>
    <Reference Include="SixLabors.Core">
      <HintPath>..\..\..\Core\src\SixLabors.Core\bin\Debug\netstandard2.0\SixLabors.Core.dll</HintPath>
    </Reference>
    <Reference Include="SixLabors.Fonts">
      <HintPath>..\..\..\Fonts\src\SixLabors.Fonts\bin\Debug\netstandard2.0\SixLabors.Fonts.dll</HintPath>
    </Reference>
    <Reference Include="SixLabors.Shapes">
      <HintPath>..\..\..\Shapes\src\SixLabors.Shapes\bin\Debug\netstandard2.0\SixLabors.Shapes.dll</HintPath>
    </Reference>
    <Reference Include="SixLabors.Shapes.Text">
      <HintPath>..\..\..\Shapes\src\SixLabors.Shapes.Text\bin\Debug\netstandard2.0\SixLabors.Shapes.Text.dll</HintPath>
    </Reference>
  </ItemGroup>
  <PropertyGroup>
    <CodeAnalysisRuleSet>..\..\ImageSharp.ruleset</CodeAnalysisRuleSet>
    <RootNamespace>SixLabors.ImageSharp</RootNamespace>
    <SignAssembly>true</SignAssembly>
    <AssemblyOriginatorKeyFile>BotasCore.snk</AssemblyOriginatorKeyFile>
  </PropertyGroup>
  <PropertyGroup Condition=" '$(Configuration)' == 'Release' ">
    <TreatWarningsAsErrors>true</TreatWarningsAsErrors>
  </PropertyGroup>
=======
    <PropertyGroup>
        <Description>An extension to ImageSharp that allows the drawing of images, paths, and text.</Description>
        <AssemblyTitle>SixLabors.ImageSharp.Drawing</AssemblyTitle>
        <VersionPrefix Condition="$(packageversion) != ''">$(packageversion)</VersionPrefix>
        <VersionPrefix Condition="$(packageversion) == ''">0.0.1</VersionPrefix>
        <Authors>SixLabors and contributors</Authors>
        <TargetFrameworks>netstandard1.1;netstandard2.0</TargetFrameworks>
        <LangVersion>7.2</LangVersion>
        <AllowUnsafeBlocks>true</AllowUnsafeBlocks>
        <GenerateDocumentationFile>true</GenerateDocumentationFile>
        <AssemblyName>SixLabors.ImageSharp.Drawing</AssemblyName>
        <PackageId>SixLabors.ImageSharp.Drawing</PackageId>
        <PackageTags>Image Draw Shape Path Font</PackageTags>
        <PackageIconUrl>https://raw.githubusercontent.com/SixLabors/Branding/master/icons/imagesharp/sixlabors.imagesharp.128.png</PackageIconUrl>
        <PackageProjectUrl>https://github.com/SixLabors/ImageSharp</PackageProjectUrl>
        <PackageLicenseUrl>http://www.apache.org/licenses/LICENSE-2.0</PackageLicenseUrl>
        <RepositoryType>git</RepositoryType>
        <RepositoryUrl>https://github.com/SixLabors/ImageSharp</RepositoryUrl>
        <GenerateAssemblyDescriptionAttribute>false</GenerateAssemblyDescriptionAttribute>
        <GenerateAssemblyConfigurationAttribute>false</GenerateAssemblyConfigurationAttribute>
        <GenerateAssemblyCompanyAttribute>false</GenerateAssemblyCompanyAttribute>
        <GenerateAssemblyProductAttribute>false</GenerateAssemblyProductAttribute>
        <GenerateAssemblyCopyrightAttribute>false</GenerateAssemblyCopyrightAttribute>
        <GenerateNeutralResourcesLanguageAttribute>false</GenerateNeutralResourcesLanguageAttribute>
        <GenerateAssemblyVersionAttribute>false</GenerateAssemblyVersionAttribute>
        <GenerateAssemblyFileVersionAttribute>false</GenerateAssemblyFileVersionAttribute>
        <GenerateAssemblyInformationalVersionAttribute>false</GenerateAssemblyInformationalVersionAttribute>
        <DebugType Condition="$(codecov) != ''">full</DebugType>
        <DebugType Condition="$(codecov) == ''">portable</DebugType>
        <DebugSymbols>True</DebugSymbols>
    </PropertyGroup>
    <ItemGroup>
        <Compile Include="..\Shared\*.cs" Exclude="bin\**;obj\**;**\*.xproj;packages\**" />
    </ItemGroup>
    <ItemGroup>
        <ProjectReference Include="..\ImageSharp\ImageSharp.csproj" />
    </ItemGroup>
    <ItemGroup>
        <PackageReference Include="SixLabors.Core" Version="1.0.0-beta0005" />
        <PackageReference Include="SixLabors.Shapes" Version="1.0.0-beta0004" />
        <PackageReference Include="SixLabors.Shapes.Text" Version="1.0.0-beta0004" />
        <AdditionalFiles Include="..\..\stylecop.json" />
        <PackageReference Include="StyleCop.Analyzers" Version="1.1.0-beta004">
            <PrivateAssets>All</PrivateAssets>
        </PackageReference>
    </ItemGroup>
    <PropertyGroup>
        <CodeAnalysisRuleSet>..\..\ImageSharp.ruleset</CodeAnalysisRuleSet>
        <RootNamespace>SixLabors.ImageSharp</RootNamespace>
    </PropertyGroup>
    <PropertyGroup Condition=" '$(Configuration)' == 'Release' ">
        <TreatWarningsAsErrors>true</TreatWarningsAsErrors>
    </PropertyGroup>
>>>>>>> 04871668
</Project><|MERGE_RESOLUTION|>--- conflicted
+++ resolved
@@ -1,5 +1,4 @@
 ﻿<Project Sdk="Microsoft.NET.Sdk">
-<<<<<<< HEAD
   <PropertyGroup>
     <Description>An extension to ImageSharp that allows the drawing of images, paths, and text.</Description>
     <AssemblyTitle>SixLabors.ImageSharp.Drawing</AssemblyTitle>
@@ -65,7 +64,6 @@
   <PropertyGroup Condition=" '$(Configuration)' == 'Release' ">
     <TreatWarningsAsErrors>true</TreatWarningsAsErrors>
   </PropertyGroup>
-=======
     <PropertyGroup>
         <Description>An extension to ImageSharp that allows the drawing of images, paths, and text.</Description>
         <AssemblyTitle>SixLabors.ImageSharp.Drawing</AssemblyTitle>
@@ -119,5 +117,4 @@
     <PropertyGroup Condition=" '$(Configuration)' == 'Release' ">
         <TreatWarningsAsErrors>true</TreatWarningsAsErrors>
     </PropertyGroup>
->>>>>>> 04871668
 </Project>