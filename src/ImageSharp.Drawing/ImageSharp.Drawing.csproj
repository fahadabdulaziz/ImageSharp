﻿<Project Sdk="Microsoft.NET.Sdk">
  <PropertyGroup>
    <Description>An extension to ImageSharp that allows the drawing of images, paths, and text.</Description>
    <AssemblyTitle>SixLabors.ImageSharp.Drawing</AssemblyTitle>
    <VersionPrefix Condition="$(packageversion) != ''">$(packageversion)</VersionPrefix>
    <VersionPrefix Condition="$(packageversion) == ''">0.0.1</VersionPrefix>
    <Authors>Six Labor and contributors</Authors>
    <AssemblyTitle>ImageSharp.Drawing</AssemblyTitle>
    <VersionPrefix>1.0.0-alpha9</VersionPrefix>
    <Authors>James Jackson-South and contributors</Authors>
    <TargetFramework>netstandard2.0</TargetFramework>
    <AllowUnsafeBlocks>true</AllowUnsafeBlocks>
    <GenerateDocumentationFile>true</GenerateDocumentationFile>
    <AssemblyName>SixLabors.ImageSharp.Drawing</AssemblyName>
    <PackageId>SixLabors.ImageSharp.Drawing</PackageId>
    <PackageTags>Image Draw Shape Path Font</PackageTags>
    <PackageIconUrl>https://raw.githubusercontent.com/SixLabor/ImageSharp/master/build/icons/imagesharp-logo-128.png</PackageIconUrl>
    <PackageProjectUrl>https://github.com/SixLabors/ImageSharp</PackageProjectUrl>
    <PackageLicenseUrl>http://www.apache.org/licenses/LICENSE-2.0</PackageLicenseUrl>
    <RepositoryType>git</RepositoryType>
    <RepositoryUrl>https://github.com/SixLabor/ImageSharp</RepositoryUrl>
    <GenerateAssemblyDescriptionAttribute>false</GenerateAssemblyDescriptionAttribute>
    <GenerateAssemblyConfigurationAttribute>false</GenerateAssemblyConfigurationAttribute>
    <GenerateAssemblyCompanyAttribute>false</GenerateAssemblyCompanyAttribute>
    <GenerateAssemblyProductAttribute>false</GenerateAssemblyProductAttribute>
    <GenerateAssemblyCopyrightAttribute>false</GenerateAssemblyCopyrightAttribute>
    <GenerateNeutralResourcesLanguageAttribute>false</GenerateNeutralResourcesLanguageAttribute>
    <GenerateAssemblyVersionAttribute>false</GenerateAssemblyVersionAttribute>
    <GenerateAssemblyFileVersionAttribute>false</GenerateAssemblyFileVersionAttribute>
    <GenerateAssemblyInformationalVersionAttribute>false</GenerateAssemblyInformationalVersionAttribute>
    <DebugType Condition="$(codecov) != ''">full</DebugType>
    <DebugType Condition="$(codecov) == ''">portable</DebugType>
    <DebugSymbols>True</DebugSymbols>
  </PropertyGroup>
  <ItemGroup>
    <Compile Include="..\Shared\*.cs" Exclude="bin\**;obj\**;**\*.xproj;packages\**" />
    <AdditionalFiles Include="..\..\stylecop.json" />
  </ItemGroup>
  <ItemGroup>
    <ProjectReference Include="..\ImageSharp\ImageSharp.csproj" />
  </ItemGroup>
  <ItemGroup>
<<<<<<< HEAD
=======
    <PackageReference Include="SixLabors.Core" Version="1.0.0-beta0002" />
    <PackageReference Include="SixLabors.Shapes.Text" Version="1.0.0-beta0001" />
    <PackageReference Include="SixLabors.Shapes" Version="1.0.0-beta0001" />
>>>>>>> dbfd5c74
    <PackageReference Include="StyleCop.Analyzers" Version="1.1.0-beta004">
      <PrivateAssets>All</PrivateAssets>
    </PackageReference>
  </ItemGroup>
  <ItemGroup>
    <ProjectReference Include="..\ImageSharp\ImageSharp.csproj" />
  </ItemGroup>
  <ItemGroup>
    <Reference Include="SixLabors.Core">
      <HintPath>..\..\..\Core\src\SixLabors.Core\bin\Debug\netstandard2.0\SixLabors.Core.dll</HintPath>
    </Reference>
    <Reference Include="SixLabors.Fonts">
      <HintPath>..\..\..\Fonts\src\SixLabors.Fonts\bin\Debug\netstandard2.0\SixLabors.Fonts.dll</HintPath>
    </Reference>
    <Reference Include="SixLabors.Shapes">
      <HintPath>..\..\..\Shapes\src\SixLabors.Shapes.Text\bin\Debug\netstandard2.0\SixLabors.Shapes.dll</HintPath>
    </Reference>
    <Reference Include="SixLabors.Shapes.Text">
      <HintPath>..\..\..\Shapes\src\SixLabors.Shapes.Text\bin\Debug\netstandard2.0\SixLabors.Shapes.Text.dll</HintPath>
    </Reference>
  </ItemGroup>
  <PropertyGroup>
    <CodeAnalysisRuleSet>..\..\ImageSharp.ruleset</CodeAnalysisRuleSet>
    <RootNamespace>SixLabors.ImageSharp.Drawing</RootNamespace>
    <SignAssembly>true</SignAssembly>
    <AssemblyOriginatorKeyFile>BotasCore.snk</AssemblyOriginatorKeyFile>
  </PropertyGroup>
  <PropertyGroup Condition=" '$(Configuration)' == 'Release' ">
    <TreatWarningsAsErrors>true</TreatWarningsAsErrors>
  </PropertyGroup>
</Project><|MERGE_RESOLUTION|>--- conflicted
+++ resolved
@@ -40,12 +40,9 @@
     <ProjectReference Include="..\ImageSharp\ImageSharp.csproj" />
   </ItemGroup>
   <ItemGroup>
-<<<<<<< HEAD
-=======
     <PackageReference Include="SixLabors.Core" Version="1.0.0-beta0002" />
     <PackageReference Include="SixLabors.Shapes.Text" Version="1.0.0-beta0001" />
     <PackageReference Include="SixLabors.Shapes" Version="1.0.0-beta0001" />
->>>>>>> dbfd5c74
     <PackageReference Include="StyleCop.Analyzers" Version="1.1.0-beta004">
       <PrivateAssets>All</PrivateAssets>
     </PackageReference>
