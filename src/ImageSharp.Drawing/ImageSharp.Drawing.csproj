﻿<Project Sdk="Microsoft.NET.Sdk">
  <PropertyGroup>
    <Description>An extension to ImageSharp that allows the drawing of images, paths, and text.</Description>
    <AssemblyTitle>SixLabors.ImageSharp.Drawing</AssemblyTitle>
    <VersionPrefix Condition="$(packageversion) != ''">$(packageversion)</VersionPrefix>
    <VersionPrefix Condition="$(packageversion) == ''">0.0.1</VersionPrefix>
    <Authors>Six Labor and contributors</Authors>
    <AssemblyTitle>ImageSharp.Drawing</AssemblyTitle>
    <VersionPrefix>1.0.0-alpha9</VersionPrefix>
    <Authors>James Jackson-South and contributors</Authors>
    <TargetFramework>netstandard2.0</TargetFramework>
    <AllowUnsafeBlocks>true</AllowUnsafeBlocks>
    <GenerateDocumentationFile>true</GenerateDocumentationFile>
    <AssemblyName>SixLabors.ImageSharp.Drawing</AssemblyName>
    <PackageId>SixLabors.ImageSharp.Drawing</PackageId>
    <PackageTags>Image Draw Shape Path Font</PackageTags>
    <PackageIconUrl>https://raw.githubusercontent.com/SixLabor/ImageSharp/master/build/icons/imagesharp-logo-128.png</PackageIconUrl>
    <PackageProjectUrl>https://github.com/SixLabors/ImageSharp</PackageProjectUrl>
    <PackageLicenseUrl>http://www.apache.org/licenses/LICENSE-2.0</PackageLicenseUrl>
    <RepositoryType>git</RepositoryType>
    <RepositoryUrl>https://github.com/SixLabor/ImageSharp</RepositoryUrl>
    <GenerateAssemblyDescriptionAttribute>false</GenerateAssemblyDescriptionAttribute>
    <GenerateAssemblyConfigurationAttribute>false</GenerateAssemblyConfigurationAttribute>
    <GenerateAssemblyCompanyAttribute>false</GenerateAssemblyCompanyAttribute>
    <GenerateAssemblyProductAttribute>false</GenerateAssemblyProductAttribute>
    <GenerateAssemblyCopyrightAttribute>false</GenerateAssemblyCopyrightAttribute>
    <GenerateNeutralResourcesLanguageAttribute>false</GenerateNeutralResourcesLanguageAttribute>
    <GenerateAssemblyVersionAttribute>false</GenerateAssemblyVersionAttribute>
    <GenerateAssemblyFileVersionAttribute>false</GenerateAssemblyFileVersionAttribute>
    <GenerateAssemblyInformationalVersionAttribute>false</GenerateAssemblyInformationalVersionAttribute>
    <DebugType Condition="$(codecov) != ''">full</DebugType>
    <DebugType Condition="$(codecov) == ''">portable</DebugType>
    <DebugSymbols>True</DebugSymbols>
  </PropertyGroup>
  <ItemGroup>
    <Compile Include="..\Shared\*.cs" Exclude="bin\**;obj\**;**\*.xproj;packages\**" />
    <AdditionalFiles Include="..\..\stylecop.json" />
  </ItemGroup>
  <ItemGroup>
<<<<<<< HEAD
=======
    <ProjectReference Include="..\ImageSharp\ImageSharp.csproj" />
  </ItemGroup>
  <ItemGroup>
    <PackageReference Include="SixLabors.Shapes.Text" Version="0.1.0-alpha0021" />
    <PackageReference Include="SixLabors.Shapes" Version="0.1.0-alpha0021" />
>>>>>>> 948d09a1
    <PackageReference Include="StyleCop.Analyzers" Version="1.1.0-beta004">
      <PrivateAssets>All</PrivateAssets>
    </PackageReference>
  </ItemGroup>
  <ItemGroup>
    <ProjectReference Include="..\ImageSharp\ImageSharp.csproj" />
  </ItemGroup>
  <ItemGroup>
    <Reference Include="SixLabors.Core">
      <HintPath>..\..\..\Core\src\SixLabors.Core\bin\Debug\netstandard2.0\SixLabors.Core.dll</HintPath>
    </Reference>
    <Reference Include="SixLabors.Fonts">
      <HintPath>..\..\..\Fonts\src\SixLabors.Fonts\bin\Debug\netstandard2.0\SixLabors.Fonts.dll</HintPath>
    </Reference>
    <Reference Include="SixLabors.Shapes">
      <HintPath>..\..\..\Shapes\src\SixLabors.Shapes.Text\bin\Debug\netstandard2.0\SixLabors.Shapes.dll</HintPath>
    </Reference>
    <Reference Include="SixLabors.Shapes.Text">
      <HintPath>..\..\..\Shapes\src\SixLabors.Shapes.Text\bin\Debug\netstandard2.0\SixLabors.Shapes.Text.dll</HintPath>
    </Reference>
  </ItemGroup>
  <PropertyGroup>
    <CodeAnalysisRuleSet>..\..\ImageSharp.ruleset</CodeAnalysisRuleSet>
    <RootNamespace>SixLabors.ImageSharp.Drawing</RootNamespace>
    <SignAssembly>true</SignAssembly>
    <AssemblyOriginatorKeyFile>BotasCore.snk</AssemblyOriginatorKeyFile>
  </PropertyGroup>
  <PropertyGroup Condition=" '$(Configuration)' == 'Release' ">
    <TreatWarningsAsErrors>true</TreatWarningsAsErrors>
  </PropertyGroup>
</Project><|MERGE_RESOLUTION|>--- conflicted
+++ resolved
@@ -37,14 +37,11 @@
     <AdditionalFiles Include="..\..\stylecop.json" />
   </ItemGroup>
   <ItemGroup>
-<<<<<<< HEAD
-=======
     <ProjectReference Include="..\ImageSharp\ImageSharp.csproj" />
   </ItemGroup>
   <ItemGroup>
     <PackageReference Include="SixLabors.Shapes.Text" Version="0.1.0-alpha0021" />
     <PackageReference Include="SixLabors.Shapes" Version="0.1.0-alpha0021" />
->>>>>>> 948d09a1
     <PackageReference Include="StyleCop.Analyzers" Version="1.1.0-beta004">
       <PrivateAssets>All</PrivateAssets>
     </PackageReference>
