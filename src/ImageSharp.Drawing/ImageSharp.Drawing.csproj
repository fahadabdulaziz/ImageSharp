--- conflicted
+++ resolved
@@ -36,12 +36,9 @@
     <ProjectReference Include="..\ImageSharp\ImageSharp.csproj" />
   </ItemGroup>
   <ItemGroup>
-<<<<<<< HEAD
     <PackageReference Include="StyleCop.Analyzers" Version="1.1.0-beta001">
-=======
     <PackageReference Include="SixLabors.Shapes.Text" Version="0.1.0-alpha0019" />
     <PackageReference Include="StyleCop.Analyzers" Version="1.1.0-beta004">
->>>>>>> 6a44434c
       <PrivateAssets>All</PrivateAssets>
     </PackageReference>
   </ItemGroup>
