// Copyright (c) Six Labors and contributors.
// Licensed under the Apache License, Version 2.0.

using System.Numerics;
using System.Runtime.CompilerServices;
using System.Runtime.InteropServices;
using SixLabors.ImageSharp.Advanced;
using SixLabors.ImageSharp.Memory;
using SixLabors.ImageSharp.PixelFormats;
using SixLabors.ImageSharp.Processing.Processors.Filters;

namespace SixLabors.ImageSharp.Processing.Processors.Convolution
{
    /// <summary>
    /// Defines a processor that detects edges within an image using a eight two dimensional matrices.
    /// </summary>
    /// <typeparam name="TPixel">The pixel format.</typeparam>
    internal class EdgeDetectorCompassProcessor<TPixel> : ImageProcessor<TPixel>
        where TPixel : struct, IPixel<TPixel>
    {
        /// <summary>
        /// Initializes a new instance of the <see cref="EdgeDetectorCompassProcessor{TPixel}"/> class.
        /// </summary>
        /// <param name="configuration">The configuration which allows altering default behaviour or extending the library.</param>
        /// <param name="kernels">Gets the kernels to use.</param>
        /// <param name="grayscale">Whether to convert the image to grayscale before performing edge detection.</param>
        /// <param name="source">The source <see cref="Image{TPixel}"/> for the current processor instance.</param>
        /// <param name="sourceRectangle">The source area to process for the current processor instance.</param>
        internal EdgeDetectorCompassProcessor(Configuration configuration, CompassKernels kernels, bool grayscale, Image<TPixel> source, Rectangle sourceRectangle)
            : base(configuration, source, sourceRectangle)
        {
            this.Grayscale = grayscale;
            this.Kernels = kernels;
        }

        private CompassKernels Kernels { get; }

        private bool Grayscale { get; }

        /// <inheritdoc/>
        protected override void BeforeImageApply()
        {
            if (this.Grayscale)
            {
                new GrayscaleBt709Processor(1F).Execute(this.Configuration, this.Source, this.SourceRectangle);
            }

            base.BeforeImageApply();
        }

        /// <inheritdoc />
        protected override void OnFrameApply(ImageFrame<TPixel> source)
        {
            DenseMatrix<float>[] kernels = this.Kernels.Flatten();

            var interest = Rectangle.Intersect(this.SourceRectangle, source.Bounds());

            // We need a clean copy for each pass to start from
            using ImageFrame<TPixel> cleanCopy = source.Clone();

            using (var processor = new ConvolutionProcessor<TPixel>(this.Configuration, kernels[0], true, this.Source, interest))
            {
                processor.Apply(source);
            }

            if (kernels.Length == 1)
            {
                return;
            }

            // Additional runs
            for (int i = 1; i < kernels.Length; i++)
            {
                using ImageFrame<TPixel> pass = cleanCopy.Clone();

                using (var processor = new ConvolutionProcessor<TPixel>(this.Configuration, kernels[i], true, this.Source, interest))
                {
                    processor.Apply(pass);
                }

                var operation = new RowIntervalOperation(source.PixelBuffer, pass.PixelBuffer, interest);
                ParallelRowIterator.IterateRows(
                    this.Configuration,
                    interest,
                    in operation);
            }
        }

        /// <summary>
        /// A <see langword="struct"/> implementing the convolution logic for <see cref="EdgeDetectorCompassProcessor{T}"/>.
        /// </summary>
        private readonly struct RowIntervalOperation : IRowIntervalOperation
        {
            private readonly Buffer2D<TPixel> targetPixels;
            private readonly Buffer2D<TPixel> passPixels;
            private readonly int minX;
            private readonly int maxX;

            [MethodImpl(InliningOptions.ShortMethod)]
            public RowIntervalOperation(
                Buffer2D<TPixel> targetPixels,
                Buffer2D<TPixel> passPixels,
                Rectangle bounds)
            {
                this.targetPixels = targetPixels;
                this.passPixels = passPixels;
                this.minX = bounds.X;
                this.maxX = bounds.Right;
            }

            /// <inheritdoc/>
            [MethodImpl(InliningOptions.ShortMethod)]
            public void Invoke(in RowInterval rows)
            {
                for (int y = rows.Min; y < rows.Max; y++)
                {
                    ref TPixel passPixelsBase = ref MemoryMarshal.GetReference(this.passPixels.GetRowSpan(y));
                    ref TPixel targetPixelsBase = ref MemoryMarshal.GetReference(this.targetPixels.GetRowSpan(y));

                    for (int x = this.minX; x < this.maxX; x++)
                    {
<<<<<<< HEAD
                        using (var processor = new ConvolutionProcessor<TPixel>(this.Configuration, kernels[i], true, this.Source, this.SourceRectangle))
                        {
                            processor.Apply(pass);
                        }

                        Buffer2D<TPixel> passPixels = pass.PixelBuffer;
                        Buffer2D<TPixel> targetPixels = source.PixelBuffer;

                        ParallelHelper.IterateRows(
                            workingRect,
                            this.Configuration,
                            rows =>
                                {
                                    for (int y = rows.Min; y < rows.Max; y++)
                                    {
                                        int offsetY = y - shiftY;

                                        ref TPixel passPixelsBase = ref MemoryMarshal.GetReference(passPixels.GetRowSpanUnchecked(offsetY));
                                        ref TPixel targetPixelsBase = ref MemoryMarshal.GetReference(targetPixels.GetRowSpanUnchecked(offsetY));

                                        for (int x = minX; x < maxX; x++)
                                        {
                                            int offsetX = x - shiftX;

                                            // Grab the max components of the two pixels
                                            ref TPixel currentPassPixel = ref Unsafe.Add(ref passPixelsBase, offsetX);
                                            ref TPixel currentTargetPixel = ref Unsafe.Add(ref targetPixelsBase, offsetX);

                                            var pixelValue = Vector4.Max(
                                                currentPassPixel.ToVector4(),
                                                currentTargetPixel.ToVector4());

                                            currentTargetPixel.FromVector4(pixelValue);
                                        }
                                    }
                                });
=======
                        // Grab the max components of the two pixels
                        ref TPixel currentPassPixel = ref Unsafe.Add(ref passPixelsBase, x);
                        ref TPixel currentTargetPixel = ref Unsafe.Add(ref targetPixelsBase, x);

                        var pixelValue = Vector4.Max(currentPassPixel.ToVector4(), currentTargetPixel.ToVector4());

                        currentTargetPixel.FromVector4(pixelValue);
>>>>>>> 1a1c3190
                    }
                }
            }
        }
    }
}<|MERGE_RESOLUTION|>--- conflicted
+++ resolved
@@ -114,49 +114,11 @@
             {
                 for (int y = rows.Min; y < rows.Max; y++)
                 {
-                    ref TPixel passPixelsBase = ref MemoryMarshal.GetReference(this.passPixels.GetRowSpan(y));
-                    ref TPixel targetPixelsBase = ref MemoryMarshal.GetReference(this.targetPixels.GetRowSpan(y));
+                    ref TPixel passPixelsBase = ref MemoryMarshal.GetReference(this.passPixels.GetRowSpanUnchecked(y));
+                    ref TPixel targetPixelsBase = ref MemoryMarshal.GetReference(this.targetPixels.GetRowSpanUnchecked(y));
 
                     for (int x = this.minX; x < this.maxX; x++)
                     {
-<<<<<<< HEAD
-                        using (var processor = new ConvolutionProcessor<TPixel>(this.Configuration, kernels[i], true, this.Source, this.SourceRectangle))
-                        {
-                            processor.Apply(pass);
-                        }
-
-                        Buffer2D<TPixel> passPixels = pass.PixelBuffer;
-                        Buffer2D<TPixel> targetPixels = source.PixelBuffer;
-
-                        ParallelHelper.IterateRows(
-                            workingRect,
-                            this.Configuration,
-                            rows =>
-                                {
-                                    for (int y = rows.Min; y < rows.Max; y++)
-                                    {
-                                        int offsetY = y - shiftY;
-
-                                        ref TPixel passPixelsBase = ref MemoryMarshal.GetReference(passPixels.GetRowSpanUnchecked(offsetY));
-                                        ref TPixel targetPixelsBase = ref MemoryMarshal.GetReference(targetPixels.GetRowSpanUnchecked(offsetY));
-
-                                        for (int x = minX; x < maxX; x++)
-                                        {
-                                            int offsetX = x - shiftX;
-
-                                            // Grab the max components of the two pixels
-                                            ref TPixel currentPassPixel = ref Unsafe.Add(ref passPixelsBase, offsetX);
-                                            ref TPixel currentTargetPixel = ref Unsafe.Add(ref targetPixelsBase, offsetX);
-
-                                            var pixelValue = Vector4.Max(
-                                                currentPassPixel.ToVector4(),
-                                                currentTargetPixel.ToVector4());
-
-                                            currentTargetPixel.FromVector4(pixelValue);
-                                        }
-                                    }
-                                });
-=======
                         // Grab the max components of the two pixels
                         ref TPixel currentPassPixel = ref Unsafe.Add(ref passPixelsBase, x);
                         ref TPixel currentTargetPixel = ref Unsafe.Add(ref targetPixelsBase, x);
@@ -164,7 +126,6 @@
                         var pixelValue = Vector4.Max(currentPassPixel.ToVector4(), currentTargetPixel.ToVector4());
 
                         currentTargetPixel.FromVector4(pixelValue);
->>>>>>> 1a1c3190
                     }
                 }
             }
