--- conflicted
+++ resolved
@@ -129,15 +129,9 @@
         public void ApplyPaletteDither<TPaletteDitherImageProcessor, TPixel>(
             in TPaletteDitherImageProcessor processor,
             ImageFrame<TPixel> source,
-<<<<<<< HEAD
             Rectangle bounds)
             where TPaletteDitherImageProcessor : struct, IPaletteDitherImageProcessor<TPixel>
-            where TPixel : struct, IPixel<TPixel>
-=======
-            Rectangle bounds,
-            float scale)
-            where TPixel : unmanaged, IPixel<TPixel>
->>>>>>> b2bd68dd
+            where TPixel : unmanaged, IPixel<TPixel>
         {
             var ditherOperation = new PaletteDitherRowIntervalOperation<TPaletteDitherImageProcessor, TPixel>(
                 in processor,
@@ -251,14 +245,9 @@
             }
         }
 
-<<<<<<< HEAD
         private readonly struct PaletteDitherRowIntervalOperation<TPaletteDitherImageProcessor, TPixel> : IRowIntervalOperation
             where TPaletteDitherImageProcessor : struct, IPaletteDitherImageProcessor<TPixel>
-            where TPixel : struct, IPixel<TPixel>
-=======
-        private readonly struct PaletteDitherRowIntervalOperation<TPixel> : IRowIntervalOperation
-            where TPixel : unmanaged, IPixel<TPixel>
->>>>>>> b2bd68dd
+            where TPixel : unmanaged, IPixel<TPixel>
         {
             private readonly TPaletteDitherImageProcessor processor;
             private readonly OrderedDither dither;
