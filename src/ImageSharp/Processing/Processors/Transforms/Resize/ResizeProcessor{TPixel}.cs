--- conflicted
+++ resolved
@@ -14,11 +14,7 @@
     /// </summary>
     /// <typeparam name="TPixel">The pixel format.</typeparam>
     internal class ResizeProcessor<TPixel> : TransformProcessor<TPixel>, IResamplingTransformImageProcessor<TPixel>
-<<<<<<< HEAD
-        where TPixel : struct, IPixel<TPixel>
-=======
         where TPixel : unmanaged, IPixel<TPixel>
->>>>>>> ac6b6a90
     {
         private readonly int destinationWidth;
         private readonly int destinationHeight;
