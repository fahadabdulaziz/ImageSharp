﻿<Project Sdk="Microsoft.NET.Sdk">
  <PropertyGroup>
    <Description>A cross-platform library for the processing of image files; written in C#</Description>
    <AssemblyTitle>SixLabors.ImageSharp</AssemblyTitle>
    <VersionPrefix Condition="$(packageversion) != ''">$(packageversion)</VersionPrefix>
    <VersionPrefix Condition="$(packageversion) == ''">0.0.1</VersionPrefix>
    <Authors>Six Labors and contributors</Authors>
    <TargetFramework>netstandard2.0</TargetFramework>
    <AllowUnsafeBlocks>true</AllowUnsafeBlocks>
    <GenerateDocumentationFile>true</GenerateDocumentationFile>
    <AssemblyName>SixLabors.ImageSharp</AssemblyName>
    <PackageId>SixLabors.ImageSharp</PackageId>
    <PackageTags>Image Resize Crop Gif Jpg Jpeg Bitmap Png Core</PackageTags>
    <PackageIconUrl>https://raw.githubusercontent.com/SixLabors/Branding/master/icons/imagesharp/sixlabors.imagesharp.128.png</PackageIconUrl>
    <PackageProjectUrl>https://github.com/SixLabors/ImageSharp</PackageProjectUrl>
    <PackageLicenseUrl>http://www.apache.org/licenses/LICENSE-2.0</PackageLicenseUrl>
    <RepositoryType>git</RepositoryType>
    <RepositoryUrl>https://github.com/SixLabors/ImageSharp</RepositoryUrl>
    <GenerateAssemblyDescriptionAttribute>false</GenerateAssemblyDescriptionAttribute>
    <GenerateAssemblyConfigurationAttribute>false</GenerateAssemblyConfigurationAttribute>
    <GenerateAssemblyCompanyAttribute>false</GenerateAssemblyCompanyAttribute>
    <GenerateAssemblyProductAttribute>false</GenerateAssemblyProductAttribute>
    <GenerateAssemblyCopyrightAttribute>false</GenerateAssemblyCopyrightAttribute>
    <GenerateNeutralResourcesLanguageAttribute>false</GenerateNeutralResourcesLanguageAttribute>
    <GenerateAssemblyVersionAttribute>false</GenerateAssemblyVersionAttribute>
    <GenerateAssemblyFileVersionAttribute>false</GenerateAssemblyFileVersionAttribute>
    <GenerateAssemblyInformationalVersionAttribute>false</GenerateAssemblyInformationalVersionAttribute>
    <DebugType Condition="$(codecov) != ''">full</DebugType>
    <DebugType Condition="$(codecov) == ''">portable</DebugType>
    <DebugSymbols>True</DebugSymbols>
    <Features>IOperation</Features>
    <LangVersion>7.2</LangVersion>
  </PropertyGroup>
  <ItemGroup>
    <Compile Include="..\Shared\*.cs" Exclude="bin\**;obj\**;**\*.xproj;packages\**" />
  </ItemGroup>
  <ItemGroup>
    <AdditionalFiles Include="..\..\stylecop.json" />
    <PackageReference Include="System.Buffers" Version="4.5.0-preview1-26216-02" />
    <PackageReference Include="System.Numerics.Vectors" Version="4.5.0-preview2-26406-04" />
    <PackageReference Include="System.Runtime.CompilerServices.Unsafe" Version="4.4.0" />
    <PackageReference Include="StyleCop.Analyzers" Version="1.1.0-beta006">
      <PrivateAssets>All</PrivateAssets>
    </PackageReference>
    <PackageReference Include="System.Memory" Version="4.5.0-preview1-26216-02" />
    <PackageReference Include="System.Runtime.CompilerServices.Unsafe" Version="4.5.0-preview1-26216-02" />
    <PackageReference Include="System.Buffers" Version="4.4.0" />
    <PackageReference Include="System.Memory" Version="4.5.0-rc1" />
    <PackageReference Include="System.Runtime.CompilerServices.Unsafe" Version="4.5.0-rc1" />
  </ItemGroup>
  <ItemGroup Condition=" '$(TargetFramework)' == 'netstandard1.1' OR '$(TargetFramework)' == 'netstandard1.3'">
    <PackageReference Include="System.IO.Compression" Version="4.3.0" />
    <PackageReference Include="System.Threading.Tasks.Parallel" Version="4.3.0" />
    <PackageReference Include="System.ValueTuple" Version="4.4.0" />
  </ItemGroup>
  <PropertyGroup>
    <CodeAnalysisRuleSet>..\..\ImageSharp.ruleset</CodeAnalysisRuleSet>
    <RootNamespace>SixLabors.ImageSharp</RootNamespace>
    <SignAssembly>true</SignAssembly>
    <AssemblyOriginatorKeyFile>BotasCore.snk</AssemblyOriginatorKeyFile>
  </PropertyGroup>
  <PropertyGroup Condition=" '$(Configuration)' == 'Release' ">
    <TreatWarningsAsErrors>true</TreatWarningsAsErrors>
  </PropertyGroup>
  <ItemGroup>
<<<<<<< HEAD
    <Reference Include="SixLabors.Core">
      <HintPath>..\..\..\Core\src\SixLabors.Core\bin\Debug\netstandard2.0\SixLabors.Core.dll</HintPath>
    </Reference>
  </ItemGroup>
  <ItemGroup>
    <None Update="Formats\Jpeg\Common\Block8x8F.Generated.tt">
=======
    <None Update="Formats\Jpeg\Components\Block8x8F.Generated.tt">
>>>>>>> d566c27f
      <Generator>TextTemplatingFileGenerator</Generator>
      <LastGenOutput>Block8x8F.Generated.cs</LastGenOutput>
    </None>
    <None Update="Formats\Jpeg\Components\GenericBlock8x8.Generated.tt">
      <Generator>TextTemplatingFileGenerator</Generator>
      <LastGenOutput>GenericBlock8x8.Generated.cs</LastGenOutput>
    </None>
    <None Update="Formats\Jpeg\Components\Block8x8F.Generated.tt">
      <Generator>TextTemplatingFileGenerator</Generator>
      <LastGenOutput>Block8x8F.Generated.cs</LastGenOutput>
    </None>
    <None Update="PixelFormats\Generated\PixelOperations{TPixel}.Generated.tt">
      <Generator>TextTemplatingFileGenerator</Generator>
      <LastGenOutput>PixelOperations{TPixel}.Generated.cs</LastGenOutput>
    </None>
    <None Update="PixelFormats\Generated\Rgba32.PixelOperations.Generated.tt">
      <Generator>TextTemplatingFileGenerator</Generator>
      <LastGenOutput>Rgba32.PixelOperations.Generated.cs</LastGenOutput>
    </None>
    <None Update="PixelFormats\PixelBlenders\PorterDuffFunctions.Generated.tt">
      <LastGenOutput>PorterDuffFunctions.Generated.cs</LastGenOutput>
      <Generator>TextTemplatingFileGenerator</Generator>
    </None>
    <None Update="PixelFormats\PixelBlenders\DefaultPixelBlenders.Generated.tt">
      <LastGenOutput>DefaultPixelBlenders.Generated.cs</LastGenOutput>
      <Generator>TextTemplatingFileGenerator</Generator>
    </None>
  </ItemGroup>
  <ItemGroup>
    <Compile Update="Formats\Jpeg\Components\Block8x8F.Generated.cs">
      <DesignTime>True</DesignTime>
      <AutoGen>True</AutoGen>
      <DependentUpon>Block8x8F.Generated.tt</DependentUpon>
    </Compile>
    <Compile Update="Formats\Jpeg\Components\GenericBlock8x8.Generated.cs">
      <DesignTime>True</DesignTime>
      <AutoGen>True</AutoGen>
      <DependentUpon>GenericBlock8x8.Generated.tt</DependentUpon>
    </Compile>
    <Compile Update="Formats\Jpeg\Components\Block8x8F.Generated.cs">
      <DesignTime>True</DesignTime>
      <AutoGen>True</AutoGen>
      <DependentUpon>Block8x8F.Generated.tt</DependentUpon>
    </Compile>
    <Compile Update="PixelFormats\Generated\PixelOperations{TPixel}.Generated.cs">
      <DesignTime>True</DesignTime>
      <AutoGen>True</AutoGen>
      <DependentUpon>PixelOperations{TPixel}.Generated.tt</DependentUpon>
    </Compile>
    <Compile Update="PixelFormats\Generated\Rgba32.PixelOperations.Generated.cs">
      <DesignTime>True</DesignTime>
      <AutoGen>True</AutoGen>
      <DependentUpon>Rgba32.PixelOperations.Generated.tt</DependentUpon>
    </Compile>
    <Compile Update="PixelFormats\PixelBlenders\DefaultPixelBlenders.Generated.cs">
      <DesignTime>True</DesignTime>
      <AutoGen>True</AutoGen>
      <DependentUpon>DefaultPixelBlenders.Generated.tt</DependentUpon>
    </Compile>
    <Compile Update="PixelFormats\PixelBlenders\PorterDuffFunctions.Generated.cs">
      <DesignTime>True</DesignTime>
      <AutoGen>True</AutoGen>
      <DependentUpon>PorterDuffFunctions.Generated.tt</DependentUpon>
    </Compile>
  </ItemGroup>
  <ItemGroup>
    <Service Include="{508349b6-6b84-4df5-91f0-309beebad82d}" />
  </ItemGroup>
</Project><|MERGE_RESOLUTION|>--- conflicted
+++ resolved
@@ -63,16 +63,13 @@
     <TreatWarningsAsErrors>true</TreatWarningsAsErrors>
   </PropertyGroup>
   <ItemGroup>
-<<<<<<< HEAD
     <Reference Include="SixLabors.Core">
       <HintPath>..\..\..\Core\src\SixLabors.Core\bin\Debug\netstandard2.0\SixLabors.Core.dll</HintPath>
     </Reference>
   </ItemGroup>
   <ItemGroup>
     <None Update="Formats\Jpeg\Common\Block8x8F.Generated.tt">
-=======
     <None Update="Formats\Jpeg\Components\Block8x8F.Generated.tt">
->>>>>>> d566c27f
       <Generator>TextTemplatingFileGenerator</Generator>
       <LastGenOutput>Block8x8F.Generated.cs</LastGenOutput>
     </None>
