﻿<Project Sdk="Microsoft.NET.Sdk">
  <PropertyGroup>
    <Description>A cross-platform library for the processing of image files; written in C#</Description>
    <AssemblyTitle>SixLabors.ImageSharp</AssemblyTitle>
    <VersionPrefix Condition="$(packageversion) != ''">$(packageversion)</VersionPrefix>
    <VersionPrefix Condition="$(packageversion) == ''">0.0.1</VersionPrefix>
    <Authors>Six Labors and contributors</Authors>
    <AssemblyTitle>ImageSharp</AssemblyTitle>
    <VersionPrefix>1.0.0-alpha9</VersionPrefix>
    <Authors>James Jackson-South and contributors</Authors>
    <TargetFramework>netstandard2.0</TargetFramework>
    <AllowUnsafeBlocks>true</AllowUnsafeBlocks>
    <GenerateDocumentationFile>true</GenerateDocumentationFile>
    <AssemblyName>SixLabors.ImageSharp</AssemblyName>
    <PackageId>SixLabors.ImageSharp</PackageId>
    <PackageTags>Image Resize Crop Gif Jpg Jpeg Bitmap Png Core</PackageTags>
    <PackageIconUrl>https://raw.githubusercontent.com/SixLabor/ImageSharp/master/build/icons/imagesharp-logo-128.png</PackageIconUrl>
    <PackageProjectUrl>https://github.com/SixLabor/ImageSharp</PackageProjectUrl>
    <PackageLicenseUrl>http://www.apache.org/licenses/LICENSE-2.0</PackageLicenseUrl>
    <RepositoryType>git</RepositoryType>
    <RepositoryUrl>https://github.com/SixLabor/ImageSharp</RepositoryUrl>
    <GenerateAssemblyDescriptionAttribute>false</GenerateAssemblyDescriptionAttribute>
    <GenerateAssemblyConfigurationAttribute>false</GenerateAssemblyConfigurationAttribute>
    <GenerateAssemblyCompanyAttribute>false</GenerateAssemblyCompanyAttribute>
    <GenerateAssemblyProductAttribute>false</GenerateAssemblyProductAttribute>
    <GenerateAssemblyCopyrightAttribute>false</GenerateAssemblyCopyrightAttribute>
    <GenerateNeutralResourcesLanguageAttribute>false</GenerateNeutralResourcesLanguageAttribute>
    <GenerateAssemblyVersionAttribute>false</GenerateAssemblyVersionAttribute>
    <GenerateAssemblyFileVersionAttribute>false</GenerateAssemblyFileVersionAttribute>
    <GenerateAssemblyInformationalVersionAttribute>false</GenerateAssemblyInformationalVersionAttribute>
    <DebugType Condition="$(codecov) != ''">full</DebugType>
    <DebugType Condition="$(codecov) == ''">portable</DebugType>
    <DebugSymbols>True</DebugSymbols>
    <Features>IOperation</Features>
  </PropertyGroup>
  <ItemGroup>
    <Compile Include="..\Shared\*.cs" Exclude="bin\**;obj\**;**\*.xproj;packages\**" />
  </ItemGroup>
  <ItemGroup>
<<<<<<< HEAD
=======
    <PackageReference Include="SixLabors.Core" Version="1.0.0-beta0002" />
>>>>>>> dbfd5c74
    <AdditionalFiles Include="..\..\stylecop.json" />
    <PackageReference Include="StyleCop.Analyzers" Version="1.1.0-beta004">
      <PrivateAssets>All</PrivateAssets>
    </PackageReference>
    <PackageReference Include="System.Buffers" Version="4.4.0" />
    <PackageReference Include="System.Memory" Version="4.4.0-preview2-25405-01" />
    <PackageReference Include="System.Numerics.Vectors" Version="4.4.0" />
    <PackageReference Include="System.Runtime.CompilerServices.Unsafe" Version="4.4.0" />
    <PackageReference Include="System.Threading.Tasks.Parallel" Version="4.3.0" />
    <PackageReference Include="System.Runtime.CompilerServices.Unsafe" Version="4.4.0" />
    <PackageReference Include="System.Numerics.Vectors" Version="4.4.0" />
    <PackageReference Include="System.IO.Compression" Version="4.3.0" />
    <PackageReference Include="System.ValueTuple" Version="4.4.0" />
  </ItemGroup>
  <PropertyGroup>
    <CodeAnalysisRuleSet>..\..\ImageSharp.ruleset</CodeAnalysisRuleSet>
    <RootNamespace>SixLabors.ImageSharp</RootNamespace>
    <SignAssembly>true</SignAssembly>
    <AssemblyOriginatorKeyFile>BotasCore.snk</AssemblyOriginatorKeyFile>
  </PropertyGroup>
  <PropertyGroup Condition=" '$(Configuration)' == 'Release' ">
    <TreatWarningsAsErrors>true</TreatWarningsAsErrors>
  </PropertyGroup>
  <ItemGroup>
    <None Update="Formats\Jpeg\Common\Block8x8F.Generated.tt">
      <Generator>TextTemplatingFileGenerator</Generator>
      <LastGenOutput>Block8x8F.Generated.cs</LastGenOutput>
    </None>
    <Reference Include="SixLabors.Core">
      <HintPath>..\..\..\Core\src\SixLabors.Core\bin\Debug\netstandard2.0\SixLabors.Core.dll</HintPath>
    </Reference>
  </ItemGroup>
  <ItemGroup>
    <None Update="Formats\Jpeg\Components\Block8x8F.Generated.tt">
      <Generator>TextTemplatingFileGenerator</Generator>
      <LastGenOutput>Block8x8F.Generated.cs</LastGenOutput>
    </None>
    <None Update="PixelFormats\Generated\PixelOperations{TPixel}.Generated.tt">
      <Generator>TextTemplatingFileGenerator</Generator>
      <LastGenOutput>PixelOperations{TPixel}.Generated.cs</LastGenOutput>
    </None>
    <None Update="PixelFormats\Generated\Rgba32.PixelOperations.Generated.tt">
      <Generator>TextTemplatingFileGenerator</Generator>
      <LastGenOutput>Rgba32.PixelOperations.Generated.cs</LastGenOutput>
    </None>
    <None Update="PixelFormats\PixelBlenders\PorterDuffFunctions.Generated.tt">
      <LastGenOutput>PorterDuffFunctions.Generated.cs</LastGenOutput>
      <Generator>TextTemplatingFileGenerator</Generator>
    </None>
    <None Update="PixelFormats\PixelBlenders\DefaultPixelBlenders.Generated.tt">
      <LastGenOutput>DefaultPixelBlenders.Generated.cs</LastGenOutput>
      <Generator>TextTemplatingFileGenerator</Generator>
    </None>
  </ItemGroup>
  <ItemGroup>
    <Service Include="{508349b6-6b84-4df5-91f0-309beebad82d}" />
  </ItemGroup>
  <ItemGroup>
    <Compile Update="Formats\Jpeg\Common\Block8x8F.Generated.cs">
      <DesignTime>True</DesignTime>
      <AutoGen>True</AutoGen>
      <DependentUpon>Block8x8F.Generated.tt</DependentUpon>
    </Compile>
    <Compile Update="Formats\Jpeg\Components\Block8x8F.Generated.cs">
      <DesignTime>True</DesignTime>
      <AutoGen>True</AutoGen>
      <DependentUpon>Block8x8F.Generated.tt</DependentUpon>
    </Compile>
    <Compile Update="PixelFormats\Generated\PixelOperations{TPixel}.Generated.cs">
      <DesignTime>True</DesignTime>
      <AutoGen>True</AutoGen>
      <DependentUpon>PixelOperations{TPixel}.Generated.tt</DependentUpon>
    </Compile>
    <Compile Update="PixelFormats\Generated\Rgba32.PixelOperations.Generated.cs">
      <DesignTime>True</DesignTime>
      <AutoGen>True</AutoGen>
      <DependentUpon>Rgba32.PixelOperations.Generated.tt</DependentUpon>
    </Compile>
    <Compile Update="PixelFormats\PixelBlenders\DefaultPixelBlenders.Generated.cs">
      <DesignTime>True</DesignTime>
      <AutoGen>True</AutoGen>
      <DependentUpon>DefaultPixelBlenders.Generated.tt</DependentUpon>
    </Compile>
    <Compile Update="PixelFormats\PixelBlenders\PorterDuffFunctions.Generated.cs">
      <DesignTime>True</DesignTime>
      <AutoGen>True</AutoGen>
      <DependentUpon>PorterDuffFunctions.Generated.tt</DependentUpon>
    </Compile>
  </ItemGroup>
</Project><|MERGE_RESOLUTION|>--- conflicted
+++ resolved
@@ -37,10 +37,7 @@
     <Compile Include="..\Shared\*.cs" Exclude="bin\**;obj\**;**\*.xproj;packages\**" />
   </ItemGroup>
   <ItemGroup>
-<<<<<<< HEAD
-=======
     <PackageReference Include="SixLabors.Core" Version="1.0.0-beta0002" />
->>>>>>> dbfd5c74
     <AdditionalFiles Include="..\..\stylecop.json" />
     <PackageReference Include="StyleCop.Analyzers" Version="1.1.0-beta004">
       <PrivateAssets>All</PrivateAssets>
