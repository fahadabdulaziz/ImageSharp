--- conflicted
+++ resolved
@@ -5,11 +5,8 @@
     <VersionPrefix Condition="$(packageversion) != ''">$(packageversion)</VersionPrefix>
     <VersionPrefix Condition="$(packageversion) == ''">0.0.1</VersionPrefix>
     <Authors>Six Labors and contributors</Authors>
-<<<<<<< HEAD
     <TargetFramework>netstandard2.0</TargetFramework>
-=======
     <TargetFrameworks>netstandard1.1;netstandard1.3;netstandard2.0</TargetFrameworks>
->>>>>>> 64d4a4f6
     <AllowUnsafeBlocks>true</AllowUnsafeBlocks>
     <GenerateDocumentationFile>true</GenerateDocumentationFile>
     <AssemblyName>SixLabors.ImageSharp</AssemblyName>
@@ -38,17 +35,13 @@
     <Compile Include="..\Shared\*.cs" Exclude="bin\**;obj\**;**\*.xproj;packages\**" />
   </ItemGroup>
   <ItemGroup>
-<<<<<<< HEAD
-=======
     <PackageReference Include="SixLabors.Core" Version="1.0.0-ci0005" />
->>>>>>> 64d4a4f6
     <AdditionalFiles Include="..\..\stylecop.json" />
     <PackageReference Include="StyleCop.Analyzers" Version="1.1.0-beta004">
       <PrivateAssets>All</PrivateAssets>
     </PackageReference>
     <PackageReference Include="System.Buffers" Version="4.4.0" />
     <PackageReference Include="System.Memory" Version="4.4.0-preview2-25405-01" />
-<<<<<<< HEAD
     <PackageReference Include="System.Numerics.Vectors" Version="4.4.0" />
     <PackageReference Include="System.Runtime.CompilerServices.Unsafe" Version="4.4.0" />
   </ItemGroup>
@@ -57,7 +50,6 @@
     <RootNamespace>SixLabors.ImageSharp</RootNamespace>
     <SignAssembly>true</SignAssembly>
     <AssemblyOriginatorKeyFile>BotasCore.snk</AssemblyOriginatorKeyFile>
-=======
     <PackageReference Include="System.Runtime.CompilerServices.Unsafe" Version="4.4.0" />
   </ItemGroup>
   <ItemGroup Condition=" '$(TargetFramework)' == 'netstandard1.1' OR '$(TargetFramework)' == 'netstandard1.3'">
@@ -69,13 +61,11 @@
   <PropertyGroup>
     <CodeAnalysisRuleSet>..\..\ImageSharp.ruleset</CodeAnalysisRuleSet>
     <RootNamespace>SixLabors.ImageSharp</RootNamespace>
->>>>>>> 64d4a4f6
   </PropertyGroup>
   <PropertyGroup Condition=" '$(Configuration)' == 'Release' ">
     <TreatWarningsAsErrors>true</TreatWarningsAsErrors>
   </PropertyGroup>
   <ItemGroup>
-<<<<<<< HEAD
     <Reference Include="SixLabors.Core">
       <HintPath>..\..\..\Core\src\SixLabors.Core\bin\Debug\netstandard2.0\SixLabors.Core.dll</HintPath>
     </Reference>
@@ -102,8 +92,6 @@
     <None Update="Formats\Jpeg\5116.DCT_Filter.pdf">
       <Generator></Generator>
     </None>
-=======
->>>>>>> 64d4a4f6
     <None Update="Formats\Jpeg\Common\Block8x8F.Generated.tt">
       <Generator>TextTemplatingFileGenerator</Generator>
       <LastGenOutput>Block8x8F.Generated.cs</LastGenOutput>
@@ -112,7 +100,6 @@
       <Generator>TextTemplatingFileGenerator</Generator>
       <LastGenOutput>Block8x8F.Generated.cs</LastGenOutput>
     </None>
-<<<<<<< HEAD
     <None Update="Formats\Jpeg\GolangPort\Components\Decoder\JpegScanDecoder.md">
       <Generator></Generator>
     </None>
@@ -135,8 +122,6 @@
     <None Update="MetaData\Profiles\Exif\README.md">
       <Generator></Generator>
     </None>
-=======
->>>>>>> 64d4a4f6
     <None Update="PixelFormats\Generated\PixelOperations{TPixel}.Generated.tt">
       <Generator>TextTemplatingFileGenerator</Generator>
       <LastGenOutput>PixelOperations{TPixel}.Generated.cs</LastGenOutput>
@@ -153,15 +138,12 @@
       <LastGenOutput>DefaultPixelBlenders.Generated.cs</LastGenOutput>
       <Generator>TextTemplatingFileGenerator</Generator>
     </None>
-<<<<<<< HEAD
     <None Update="PixelFormats\README.md">
       <Generator></Generator>
     </None>
     <None Update="Processing\Processors\ColorMatrix\ColorBlindness\README.md">
       <Generator></Generator>
     </None>
-=======
->>>>>>> 64d4a4f6
   </ItemGroup>
   <ItemGroup>
     <Service Include="{508349b6-6b84-4df5-91f0-309beebad82d}" />
@@ -177,14 +159,11 @@
       <AutoGen>True</AutoGen>
       <DependentUpon>Block8x8F.Generated.tt</DependentUpon>
     </Compile>
-<<<<<<< HEAD
     <Compile Update="ImageSharp.netstandard1.1.v3.cs">
       <DesignTime>True</DesignTime>
       <AutoGen>True</AutoGen>
       <DependentUpon>ImageSharp.netstandard1.1.v3.ncrunchproject</DependentUpon>
     </Compile>
-=======
->>>>>>> 64d4a4f6
     <Compile Update="PixelFormats\Generated\PixelOperations{TPixel}.Generated.cs">
       <DesignTime>True</DesignTime>
       <AutoGen>True</AutoGen>
