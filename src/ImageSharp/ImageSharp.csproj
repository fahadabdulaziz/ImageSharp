<?xml version="1.0" encoding="utf-8"?>
<Project Sdk="Microsoft.NET.Sdk">

  <PropertyGroup>
    <AssemblyName>SixLabors.ImageSharp</AssemblyName>
    <AssemblyTitle>SixLabors.ImageSharp</AssemblyTitle>
    <Description>A cross-platform library for the processing of image files; written in C#</Description>
    <NeutralLanguage>en</NeutralLanguage>

    <VersionPrefix Condition="$(packageversion) != ''">$(packageversion)</VersionPrefix>
    <VersionPrefix Condition="$(packageversion) == ''">0.0.1</VersionPrefix>

<<<<<<< HEAD
    <TargetFramework>netstandard2.0</TargetFramework>
      
    <TargetFrameworks>netcoreapp2.1;netstandard1.3;netstandard2.0;net472</TargetFrameworks>
=======
    <TargetFrameworks>netcoreapp3.1;netcoreapp2.1;netstandard2.1;netstandard2.0;netstandard1.3;net472</TargetFrameworks>
>>>>>>> 7ea5c4e2

    <AllowUnsafeBlocks>true</AllowUnsafeBlocks>
    <GenerateDocumentationFile>true</GenerateDocumentationFile>
    <PackageId>SixLabors.ImageSharp</PackageId>
    <PackageTags>Image Resize Crop Gif Jpg Jpeg Bitmap Png Core</PackageTags>
    <RootNamespace>SixLabors.ImageSharp</RootNamespace>
  </PropertyGroup>

<<<<<<< HEAD
  <ItemGroup>
    <Compile Include="..\Shared\*.cs" Exclude="bin\**;obj\**;**\*.xproj;packages\**" />
  </ItemGroup>

  <ItemGroup>
    <AdditionalFiles Include="..\..\standards\stylecop.json" />
    <PackageReference Include="System.Runtime.CompilerServices.Unsafe" Version="4.5.2" />
    <PackageReference Include="System.Memory" Version="4.5.2" />
  </ItemGroup>

  <PropertyGroup>
    <CodeAnalysisRuleSet>..\..\standards\SixLabors.ruleset</CodeAnalysisRuleSet>
    <RootNamespace>SixLabors.ImageSharp</RootNamespace>
    <SignAssembly>true</SignAssembly>
    <AssemblyOriginatorKeyFile>BotasCore.snk</AssemblyOriginatorKeyFile>
  </PropertyGroup>

  <PropertyGroup Condition=" '$(Configuration)' == 'Release' ">
    <TreatWarningsAsErrors>true</TreatWarningsAsErrors>
  </PropertyGroup>

  <ItemGroup>
    <Reference Include="SixLabors.Core">
      <HintPath>..\..\..\Fonts\src\SixLabors.Fonts\bin\Release\netstandard2.0\SixLabors.Core.dll</HintPath>
    </Reference>
  </ItemGroup>

  <ItemGroup>
    <None Update="Formats\Jpeg\Components\Block8x8F.Generated.tt">
      <Generator>TextTemplatingFileGenerator</Generator>
      <LastGenOutput>Block8x8F.Generated.cs</LastGenOutput>
    </None>
    <None Update="Formats\Jpeg\Components\GenericBlock8x8.Generated.tt">
      <Generator>TextTemplatingFileGenerator</Generator>
      <LastGenOutput>GenericBlock8x8.Generated.cs</LastGenOutput>
    </None>
    <None Update="Formats\Jpeg\Components\Block8x8F.Generated.tt">
      <Generator>TextTemplatingFileGenerator</Generator>
      <LastGenOutput>Block8x8F.Generated.cs</LastGenOutput>
    </None>
    <None Update="PixelFormats\PixelOperations{TPixel}.Generated.tt">
      <Generator>TextTemplatingFileGenerator</Generator>
      <LastGenOutput>PixelOperations{TPixel}.Generated.cs</LastGenOutput>
    </None>
    <None Update="PixelFormats\PixelImplementations\Generated\Argb32.PixelOperations.Generated.tt">
      <Generator>TextTemplatingFileGenerator</Generator>
      <LastGenOutput>Argb32.PixelOperations.Generated.cs</LastGenOutput>
    </None>
    <None Update="PixelFormats\PixelImplementations\Generated\Bgr24.PixelOperations.Generated.tt">
      <Generator>TextTemplatingFileGenerator</Generator>
      <LastGenOutput>Bgr24.PixelOperations.Generated.cs</LastGenOutput>
    </None>
    <None Update="PixelFormats\PixelImplementations\Generated\Bgra32.PixelOperations.Generated.tt">
      <Generator>TextTemplatingFileGenerator</Generator>
      <LastGenOutput>Bgra32.PixelOperations.Generated.cs</LastGenOutput>
    </None>
    <None Update="PixelFormats\PixelImplementations\Generated\Gray8.PixelOperations.Generated.tt">
      <Generator>TextTemplatingFileGenerator</Generator>
      <LastGenOutput>Gray8.PixelOperations.Generated.cs</LastGenOutput>
    </None>
    <None Update="PixelFormats\PixelImplementations\Generated\Gray16.PixelOperations.Generated.tt">
      <Generator>TextTemplatingFileGenerator</Generator>
      <LastGenOutput>Gray16.PixelOperations.Generated.cs</LastGenOutput>
    </None>
    <None Update="PixelFormats\PixelImplementations\Generated\Rgb24.PixelOperations.Generated.tt">
      <Generator>TextTemplatingFileGenerator</Generator>
      <LastGenOutput>Rgb24.PixelOperations.Generated.cs</LastGenOutput>
    </None>
    <None Update="PixelFormats\PixelImplementations\Generated\Rgba32.PixelOperations.Generated.tt">
      <Generator>TextTemplatingFileGenerator</Generator>
      <LastGenOutput>Rgba32.PixelOperations.Generated.cs</LastGenOutput>
    </None>
    <None Update="PixelFormats\PixelImplementations\Generated\Rgb48.PixelOperations.Generated.tt">
      <Generator>TextTemplatingFileGenerator</Generator>
      <LastGenOutput>Rgb48.PixelOperations.Generated.cs</LastGenOutput>
    </None>
    <None Update="PixelFormats\PixelImplementations\Generated\Rgba64.PixelOperations.Generated.tt">
      <Generator>TextTemplatingFileGenerator</Generator>
      <LastGenOutput>Rgba64.PixelOperations.Generated.cs</LastGenOutput>
    </None>
    <None Update="PixelFormats\PixelBlenders\PorterDuffFunctions.Generated.tt">
      <LastGenOutput>PorterDuffFunctions.Generated.cs</LastGenOutput>
      <Generator>TextTemplatingFileGenerator</Generator>
    </None>
    <None Update="PixelFormats\PixelBlenders\DefaultPixelBlenders.Generated.tt">
      <LastGenOutput>DefaultPixelBlenders.Generated.cs</LastGenOutput>
      <Generator>TextTemplatingFileGenerator</Generator>
    </None>
    <Compile Include="..\Shared\*.cs" />
=======
  <ItemGroup Condition=" '$(TargetFramework)' == 'netcoreapp2.1' ">
    <PackageReference Include="System.Runtime.CompilerServices.Unsafe" />
  </ItemGroup>

  <ItemGroup Condition=" $(TargetFramework.StartsWith('netstandard')) OR '$(TargetFramework)' == 'net472'">
    <PackageReference Include="System.Numerics.Vectors" />
    <PackageReference Include="System.Buffers" />
    <PackageReference Include="System.Memory" />
>>>>>>> 7ea5c4e2
  </ItemGroup>

  <ItemGroup Condition=" '$(TargetFramework)' == 'netstandard1.3'">
    <PackageReference Include="System.IO.Compression" />
    <PackageReference Include="System.IO.UnmanagedMemoryStream" />
    <PackageReference Include="System.Threading.Tasks.Parallel" />
    <PackageReference Include="System.ValueTuple" />
  </ItemGroup>

  <ItemGroup>  
    <Compile Update="Formats\Jpeg\Components\Block8x8F.Generated.cs">
      <DesignTime>True</DesignTime>
      <AutoGen>True</AutoGen>
      <DependentUpon>Block8x8F.Generated.tt</DependentUpon>
    </Compile>
    <Compile Update="Formats\Jpeg\Components\GenericBlock8x8.Generated.cs">
      <DesignTime>True</DesignTime>
      <AutoGen>True</AutoGen>
      <DependentUpon>GenericBlock8x8.Generated.tt</DependentUpon>
    </Compile>
    <Compile Update="Formats\Jpeg\Components\Block8x8F.Generated.cs">
      <DesignTime>True</DesignTime>
      <AutoGen>True</AutoGen>
      <DependentUpon>Block8x8F.Generated.tt</DependentUpon>
    </Compile>
    <Compile Update="PixelFormats\PixelOperations{TPixel}.Generated.cs">
      <DesignTime>True</DesignTime>
      <AutoGen>True</AutoGen>
      <DependentUpon>PixelOperations{TPixel}.Generated.tt</DependentUpon>
    </Compile>
    <Compile Update="PixelFormats\PixelImplementations\Generated\Argb32.PixelOperations.Generated.cs">
      <DesignTime>True</DesignTime>
      <AutoGen>True</AutoGen>
      <DependentUpon>Argb32.PixelOperations.Generated.tt</DependentUpon>
    </Compile>
    <Compile Update="PixelFormats\PixelImplementations\Generated\Bgr24.PixelOperations.Generated.cs">
      <DesignTime>True</DesignTime>
      <AutoGen>True</AutoGen>
      <DependentUpon>Bgr24.PixelOperations.Generated.tt</DependentUpon>
    </Compile>
    <Compile Update="PixelFormats\PixelImplementations\Generated\Bgra32.PixelOperations.Generated.cs">
      <DesignTime>True</DesignTime>
      <AutoGen>True</AutoGen>
      <DependentUpon>Bgra32.PixelOperations.Generated.tt</DependentUpon>
    </Compile>
    <Compile Update="PixelFormats\PixelImplementations\Generated\Bgra5551.PixelOperations.Generated.cs">
      <DesignTime>True</DesignTime>
      <AutoGen>True</AutoGen>
      <DependentUpon>Bgra5551.PixelOperations.Generated.tt</DependentUpon>
    </Compile>
    <Compile Update="PixelFormats\PixelImplementations\Generated\L8.PixelOperations.Generated.cs">
      <DesignTime>True</DesignTime>
      <AutoGen>True</AutoGen>
      <DependentUpon>L8.PixelOperations.Generated.tt</DependentUpon>
    </Compile>
    <Compile Update="PixelFormats\PixelImplementations\Generated\L16.PixelOperations.Generated.cs">
      <DesignTime>True</DesignTime>
      <AutoGen>True</AutoGen>
      <DependentUpon>L16.PixelOperations.Generated.tt</DependentUpon>
    </Compile>
    <Compile Update="PixelFormats\PixelImplementations\Generated\La16.PixelOperations.Generated.cs">
      <DesignTime>True</DesignTime>
      <AutoGen>True</AutoGen>
      <DependentUpon>La16.PixelOperations.Generated.tt</DependentUpon>
    </Compile>
    <Compile Update="PixelFormats\PixelImplementations\Generated\La32.PixelOperations.Generated.cs">
      <DesignTime>True</DesignTime>
      <AutoGen>True</AutoGen>
      <DependentUpon>La32.PixelOperations.Generated.tt</DependentUpon>
    </Compile>
    <Compile Update="PixelFormats\PixelImplementations\Generated\Rgb24.PixelOperations.Generated.cs">
      <DesignTime>True</DesignTime>
      <AutoGen>True</AutoGen>
      <DependentUpon>Rgb24.PixelOperations.Generated.tt</DependentUpon>
    </Compile>
    <Compile Update="PixelFormats\PixelImplementations\Generated\Rgba32.PixelOperations.Generated.cs">
      <DesignTime>True</DesignTime>
      <AutoGen>True</AutoGen>
      <DependentUpon>Rgba32.PixelOperations.Generated.tt</DependentUpon>
    </Compile>
    <Compile Update="PixelFormats\PixelImplementations\Generated\Rgb48.PixelOperations.Generated.cs">
      <DesignTime>True</DesignTime>
      <AutoGen>True</AutoGen>
      <DependentUpon>Rgb48.PixelOperations.Generated.tt</DependentUpon>
    </Compile>
    <Compile Update="PixelFormats\PixelImplementations\Generated\Rgba64.PixelOperations.Generated.cs">
      <DesignTime>True</DesignTime>
      <AutoGen>True</AutoGen>
      <DependentUpon>Rgba64.PixelOperations.Generated.tt</DependentUpon>
    </Compile>
    <Compile Update="PixelFormats\PixelBlenders\DefaultPixelBlenders.Generated.cs">
      <DesignTime>True</DesignTime>
      <AutoGen>True</AutoGen>
      <DependentUpon>DefaultPixelBlenders.Generated.tt</DependentUpon>
    </Compile>
    <Compile Update="PixelFormats\PixelBlenders\PorterDuffFunctions.Generated.cs">
      <DesignTime>True</DesignTime>
      <AutoGen>True</AutoGen>
      <DependentUpon>PorterDuffFunctions.Generated.tt</DependentUpon>
    </Compile>
  </ItemGroup>

  <ItemGroup>
    <None Update="Formats\Jpeg\Components\Block8x8F.Generated.tt">
      <Generator>TextTemplatingFileGenerator</Generator>
      <LastGenOutput>Block8x8F.Generated.cs</LastGenOutput>
    </None>
    <None Update="Formats\Jpeg\Components\GenericBlock8x8.Generated.tt">
      <Generator>TextTemplatingFileGenerator</Generator>
      <LastGenOutput>GenericBlock8x8.Generated.cs</LastGenOutput>
    </None>
    <None Update="Formats\Jpeg\Components\Block8x8F.Generated.tt">
      <Generator>TextTemplatingFileGenerator</Generator>
      <LastGenOutput>Block8x8F.Generated.cs</LastGenOutput>
    </None>
    <None Update="PixelFormats\PixelOperations{TPixel}.Generated.tt">
      <Generator>TextTemplatingFileGenerator</Generator>
      <LastGenOutput>PixelOperations{TPixel}.Generated.cs</LastGenOutput>
    </None>
    <None Update="PixelFormats\PixelImplementations\Generated\Argb32.PixelOperations.Generated.tt">
      <Generator>TextTemplatingFileGenerator</Generator>
      <LastGenOutput>Argb32.PixelOperations.Generated.cs</LastGenOutput>
    </None>
    <None Update="PixelFormats\PixelImplementations\Generated\Bgr24.PixelOperations.Generated.tt">
      <Generator>TextTemplatingFileGenerator</Generator>
      <LastGenOutput>Bgr24.PixelOperations.Generated.cs</LastGenOutput>
    </None>
    <None Update="PixelFormats\PixelImplementations\Generated\Bgra32.PixelOperations.Generated.tt">
      <Generator>TextTemplatingFileGenerator</Generator>
      <LastGenOutput>Bgra32.PixelOperations.Generated.cs</LastGenOutput>
    </None>
    <None Update="PixelFormats\PixelImplementations\Generated\Bgra5551.PixelOperations.Generated.tt">
      <Generator>TextTemplatingFileGenerator</Generator>
      <LastGenOutput>Bgra5551.PixelOperations.Generated.cs</LastGenOutput>
    </None>
    <None Update="PixelFormats\PixelImplementations\Generated\L8.PixelOperations.Generated.tt">
      <Generator>TextTemplatingFileGenerator</Generator>
      <LastGenOutput>L8.PixelOperations.Generated.cs</LastGenOutput>
    </None>
    <None Update="PixelFormats\PixelImplementations\Generated\L16.PixelOperations.Generated.tt">
      <Generator>TextTemplatingFileGenerator</Generator>
      <LastGenOutput>L16.PixelOperations.Generated.cs</LastGenOutput>
    </None>
    <None Update="PixelFormats\PixelImplementations\Generated\La16.PixelOperations.Generated.tt">
      <Generator>TextTemplatingFileGenerator</Generator>
      <LastGenOutput>La16.PixelOperations.Generated.cs</LastGenOutput>
    </None>
    <None Update="PixelFormats\PixelImplementations\Generated\La32.PixelOperations.Generated.tt">
      <Generator>TextTemplatingFileGenerator</Generator>
      <LastGenOutput>La32.PixelOperations.Generated.cs</LastGenOutput>
    </None>
    <None Update="PixelFormats\PixelImplementations\Generated\Rgb24.PixelOperations.Generated.tt">
      <Generator>TextTemplatingFileGenerator</Generator>
      <LastGenOutput>Rgb24.PixelOperations.Generated.cs</LastGenOutput>
    </None>
    <None Update="PixelFormats\PixelImplementations\Generated\Rgba32.PixelOperations.Generated.tt">
      <Generator>TextTemplatingFileGenerator</Generator>
      <LastGenOutput>Rgba32.PixelOperations.Generated.cs</LastGenOutput>
    </None>
    <None Update="PixelFormats\PixelImplementations\Generated\Rgb48.PixelOperations.Generated.tt">
      <Generator>TextTemplatingFileGenerator</Generator>
      <LastGenOutput>Rgb48.PixelOperations.Generated.cs</LastGenOutput>
    </None>
    <None Update="PixelFormats\PixelImplementations\Generated\Rgba64.PixelOperations.Generated.tt">
      <Generator>TextTemplatingFileGenerator</Generator>
      <LastGenOutput>Rgba64.PixelOperations.Generated.cs</LastGenOutput>
    </None>
    <None Update="PixelFormats\PixelBlenders\PorterDuffFunctions.Generated.tt">
      <LastGenOutput>PorterDuffFunctions.Generated.cs</LastGenOutput>
      <Generator>TextTemplatingFileGenerator</Generator>
    </None>
    <None Update="PixelFormats\PixelBlenders\DefaultPixelBlenders.Generated.tt">
      <LastGenOutput>DefaultPixelBlenders.Generated.cs</LastGenOutput>
      <Generator>TextTemplatingFileGenerator</Generator>
    </None>
  </ItemGroup>

  <ItemGroup>
    <Service Include="{508349B6-6B84-4DF5-91F0-309BEEBAD82D}" />
  </ItemGroup>

  <Import Project="..\..\shared-infrastructure\src\SharedInfrastructure\SharedInfrastructure.projitems" Label="Shared" />
</Project><|MERGE_RESOLUTION|>--- conflicted
+++ resolved
@@ -10,13 +10,10 @@
     <VersionPrefix Condition="$(packageversion) != ''">$(packageversion)</VersionPrefix>
     <VersionPrefix Condition="$(packageversion) == ''">0.0.1</VersionPrefix>
 
-<<<<<<< HEAD
     <TargetFramework>netstandard2.0</TargetFramework>
       
     <TargetFrameworks>netcoreapp2.1;netstandard1.3;netstandard2.0;net472</TargetFrameworks>
-=======
     <TargetFrameworks>netcoreapp3.1;netcoreapp2.1;netstandard2.1;netstandard2.0;netstandard1.3;net472</TargetFrameworks>
->>>>>>> 7ea5c4e2
 
     <AllowUnsafeBlocks>true</AllowUnsafeBlocks>
     <GenerateDocumentationFile>true</GenerateDocumentationFile>
@@ -25,7 +22,6 @@
     <RootNamespace>SixLabors.ImageSharp</RootNamespace>
   </PropertyGroup>
 
-<<<<<<< HEAD
   <ItemGroup>
     <Compile Include="..\Shared\*.cs" Exclude="bin\**;obj\**;**\*.xproj;packages\**" />
   </ItemGroup>
@@ -115,7 +111,6 @@
       <Generator>TextTemplatingFileGenerator</Generator>
     </None>
     <Compile Include="..\Shared\*.cs" />
-=======
   <ItemGroup Condition=" '$(TargetFramework)' == 'netcoreapp2.1' ">
     <PackageReference Include="System.Runtime.CompilerServices.Unsafe" />
   </ItemGroup>
@@ -124,7 +119,6 @@
     <PackageReference Include="System.Numerics.Vectors" />
     <PackageReference Include="System.Buffers" />
     <PackageReference Include="System.Memory" />
->>>>>>> 7ea5c4e2
   </ItemGroup>
 
   <ItemGroup Condition=" '$(TargetFramework)' == 'netstandard1.3'">
