﻿<?xml version="1.0" encoding="utf-8"?>
<Project Sdk="Microsoft.NET.Sdk">

  <PropertyGroup>
    <AssemblyName>SixLabors.ImageSharp</AssemblyName>
    <AssemblyTitle>SixLabors.ImageSharp</AssemblyTitle>
    <Description>A cross-platform library for the processing of image files; written in C#</Description>
    <NeutralLanguage>en</NeutralLanguage>

    <VersionPrefix Condition="$(packageversion) != ''">$(packageversion)</VersionPrefix>
    <VersionPrefix Condition="$(packageversion) == ''">0.0.1</VersionPrefix>

<<<<<<< HEAD
    <TargetFramework>netstandard2.0</TargetFramework>
      
=======
    <TargetFrameworks>netcoreapp2.1;netstandard1.3;netstandard2.0;net472</TargetFrameworks>

>>>>>>> a48de630
    <AllowUnsafeBlocks>true</AllowUnsafeBlocks>
    <GenerateDocumentationFile>true</GenerateDocumentationFile>
    <AssemblyName>SixLabors.ImageSharp</AssemblyName>
    <PackageId>SixLabors.ImageSharp</PackageId>
    <PackageTags>Image Resize Crop Gif Jpg Jpeg Bitmap Png Core</PackageTags>
    <RootNamespace>SixLabors.ImageSharp</RootNamespace>
    <TargetFrameworks>netcoreapp2.1;netstandard1.3;netstandard2.0;net472</TargetFrameworks>
  </PropertyGroup>

  <ItemGroup>
<<<<<<< HEAD
    <Compile Include="..\Shared\*.cs" Exclude="bin\**;obj\**;**\*.xproj;packages\**" />
  </ItemGroup>

  <ItemGroup>
    <AdditionalFiles Include="..\..\standards\stylecop.json" />
    <PackageReference Include="System.Runtime.CompilerServices.Unsafe" Version="4.5.2" />
    <PackageReference Include="System.Memory" Version="4.5.2" />
  </ItemGroup>

  <PropertyGroup>
    <CodeAnalysisRuleSet>..\..\standards\SixLabors.ruleset</CodeAnalysisRuleSet>
    <RootNamespace>SixLabors.ImageSharp</RootNamespace>
    <SignAssembly>true</SignAssembly>
    <AssemblyOriginatorKeyFile>BotasCore.snk</AssemblyOriginatorKeyFile>
  </PropertyGroup>

  <PropertyGroup Condition=" '$(Configuration)' == 'Release' ">
    <TreatWarningsAsErrors>true</TreatWarningsAsErrors>
  </PropertyGroup>

  <ItemGroup>
    <Reference Include="SixLabors.Core">
      <HintPath>..\..\..\Fonts\src\SixLabors.Fonts\bin\Release\netstandard2.0\SixLabors.Core.dll</HintPath>
    </Reference>
  </ItemGroup>

  <ItemGroup>
    <None Update="Formats\Jpeg\Components\Block8x8F.Generated.tt">
      <Generator>TextTemplatingFileGenerator</Generator>
      <LastGenOutput>Block8x8F.Generated.cs</LastGenOutput>
    </None>
    <None Update="Formats\Jpeg\Components\GenericBlock8x8.Generated.tt">
      <Generator>TextTemplatingFileGenerator</Generator>
      <LastGenOutput>GenericBlock8x8.Generated.cs</LastGenOutput>
    </None>
    <None Update="Formats\Jpeg\Components\Block8x8F.Generated.tt">
      <Generator>TextTemplatingFileGenerator</Generator>
      <LastGenOutput>Block8x8F.Generated.cs</LastGenOutput>
    </None>
    <None Update="PixelFormats\PixelOperations{TPixel}.Generated.tt">
      <Generator>TextTemplatingFileGenerator</Generator>
      <LastGenOutput>PixelOperations{TPixel}.Generated.cs</LastGenOutput>
    </None>
    <None Update="PixelFormats\PixelImplementations\Generated\Argb32.PixelOperations.Generated.tt">
      <Generator>TextTemplatingFileGenerator</Generator>
      <LastGenOutput>Argb32.PixelOperations.Generated.cs</LastGenOutput>
    </None>
    <None Update="PixelFormats\PixelImplementations\Generated\Bgr24.PixelOperations.Generated.tt">
      <Generator>TextTemplatingFileGenerator</Generator>
      <LastGenOutput>Bgr24.PixelOperations.Generated.cs</LastGenOutput>
    </None>
    <None Update="PixelFormats\PixelImplementations\Generated\Bgra32.PixelOperations.Generated.tt">
      <Generator>TextTemplatingFileGenerator</Generator>
      <LastGenOutput>Bgra32.PixelOperations.Generated.cs</LastGenOutput>
    </None>
    <None Update="PixelFormats\PixelImplementations\Generated\Gray8.PixelOperations.Generated.tt">
      <Generator>TextTemplatingFileGenerator</Generator>
      <LastGenOutput>Gray8.PixelOperations.Generated.cs</LastGenOutput>
    </None>
    <None Update="PixelFormats\PixelImplementations\Generated\Gray16.PixelOperations.Generated.tt">
      <Generator>TextTemplatingFileGenerator</Generator>
      <LastGenOutput>Gray16.PixelOperations.Generated.cs</LastGenOutput>
    </None>
    <None Update="PixelFormats\PixelImplementations\Generated\Rgb24.PixelOperations.Generated.tt">
      <Generator>TextTemplatingFileGenerator</Generator>
      <LastGenOutput>Rgb24.PixelOperations.Generated.cs</LastGenOutput>
    </None>
    <None Update="PixelFormats\PixelImplementations\Generated\Rgba32.PixelOperations.Generated.tt">
      <Generator>TextTemplatingFileGenerator</Generator>
      <LastGenOutput>Rgba32.PixelOperations.Generated.cs</LastGenOutput>
    </None>
    <None Update="PixelFormats\PixelImplementations\Generated\Rgb48.PixelOperations.Generated.tt">
      <Generator>TextTemplatingFileGenerator</Generator>
      <LastGenOutput>Rgb48.PixelOperations.Generated.cs</LastGenOutput>
    </None>
    <None Update="PixelFormats\PixelImplementations\Generated\Rgba64.PixelOperations.Generated.tt">
      <Generator>TextTemplatingFileGenerator</Generator>
      <LastGenOutput>Rgba64.PixelOperations.Generated.cs</LastGenOutput>
    </None>
    <None Update="PixelFormats\PixelBlenders\PorterDuffFunctions.Generated.tt">
      <LastGenOutput>PorterDuffFunctions.Generated.cs</LastGenOutput>
      <Generator>TextTemplatingFileGenerator</Generator>
    </None>
    <None Update="PixelFormats\PixelBlenders\DefaultPixelBlenders.Generated.tt">
      <LastGenOutput>DefaultPixelBlenders.Generated.cs</LastGenOutput>
      <Generator>TextTemplatingFileGenerator</Generator>
    </None>
=======
    <Compile Include="..\Shared\*.cs" />
>>>>>>> a48de630
  </ItemGroup>

  <ItemGroup>
    <Compile Update="Formats\Jpeg\Components\Block8x8F.Generated.cs">
      <DesignTime>True</DesignTime>
      <AutoGen>True</AutoGen>
      <DependentUpon>Block8x8F.Generated.tt</DependentUpon>
    </Compile>
    <Compile Update="Formats\Jpeg\Components\GenericBlock8x8.Generated.cs">
      <DesignTime>True</DesignTime>
      <AutoGen>True</AutoGen>
      <DependentUpon>GenericBlock8x8.Generated.tt</DependentUpon>
    </Compile>
    <Compile Update="Formats\Jpeg\Components\Block8x8F.Generated.cs">
      <DesignTime>True</DesignTime>
      <AutoGen>True</AutoGen>
      <DependentUpon>Block8x8F.Generated.tt</DependentUpon>
    </Compile>
    <Compile Update="PixelFormats\PixelOperations{TPixel}.Generated.cs">
      <DesignTime>True</DesignTime>
      <AutoGen>True</AutoGen>
      <DependentUpon>PixelOperations{TPixel}.Generated.tt</DependentUpon>
    </Compile>
    <Compile Update="PixelFormats\PixelImplementations\Generated\Argb32.PixelOperations.Generated.cs">
      <DesignTime>True</DesignTime>
      <AutoGen>True</AutoGen>
      <DependentUpon>Argb32.PixelOperations.Generated.tt</DependentUpon>
    </Compile>
    <Compile Update="PixelFormats\PixelImplementations\Generated\Bgr24.PixelOperations.Generated.cs">
      <DesignTime>True</DesignTime>
      <AutoGen>True</AutoGen>
      <DependentUpon>Bgr24.PixelOperations.Generated.tt</DependentUpon>
    </Compile>
    <Compile Update="PixelFormats\PixelImplementations\Generated\Bgra32.PixelOperations.Generated.cs">
      <DesignTime>True</DesignTime>
      <AutoGen>True</AutoGen>
      <DependentUpon>Bgra32.PixelOperations.Generated.tt</DependentUpon>
    </Compile>
    <Compile Update="PixelFormats\PixelImplementations\Generated\Gray8.PixelOperations.Generated.cs">
      <DesignTime>True</DesignTime>
      <AutoGen>True</AutoGen>
      <DependentUpon>Gray8.PixelOperations.Generated.tt</DependentUpon>
    </Compile>
    <Compile Update="PixelFormats\PixelImplementations\Generated\Gray16.PixelOperations.Generated.cs">
      <DesignTime>True</DesignTime>
      <AutoGen>True</AutoGen>
      <DependentUpon>Gray16.PixelOperations.Generated.tt</DependentUpon>
    </Compile>
    <Compile Update="PixelFormats\PixelImplementations\Generated\Rgb24.PixelOperations.Generated.cs">
      <DesignTime>True</DesignTime>
      <AutoGen>True</AutoGen>
      <DependentUpon>Rgb24.PixelOperations.Generated.tt</DependentUpon>
    </Compile>
    <Compile Update="PixelFormats\PixelImplementations\Generated\Rgba32.PixelOperations.Generated.cs">
      <DesignTime>True</DesignTime>
      <AutoGen>True</AutoGen>
      <DependentUpon>Rgba32.PixelOperations.Generated.tt</DependentUpon>
    </Compile>
    <Compile Update="PixelFormats\PixelImplementations\Generated\Rgb48.PixelOperations.Generated.cs">
      <DesignTime>True</DesignTime>
      <AutoGen>True</AutoGen>
      <DependentUpon>Rgb48.PixelOperations.Generated.tt</DependentUpon>
    </Compile>
    <Compile Update="PixelFormats\PixelImplementations\Generated\Rgba64.PixelOperations.Generated.cs">
      <DesignTime>True</DesignTime>
      <AutoGen>True</AutoGen>
      <DependentUpon>Rgba64.PixelOperations.Generated.tt</DependentUpon>
    </Compile>
    <Compile Update="PixelFormats\PixelBlenders\DefaultPixelBlenders.Generated.cs">
      <DesignTime>True</DesignTime>
      <AutoGen>True</AutoGen>
      <DependentUpon>DefaultPixelBlenders.Generated.tt</DependentUpon>
    </Compile>
    <Compile Update="PixelFormats\PixelBlenders\PorterDuffFunctions.Generated.cs">
      <DesignTime>True</DesignTime>
      <AutoGen>True</AutoGen>
      <DependentUpon>PorterDuffFunctions.Generated.tt</DependentUpon>
    </Compile>
  </ItemGroup>

  <ItemGroup>
    <InternalsVisibleTo Include="SixLabors.ImageSharp.Drawing" />
  </ItemGroup>

  <ItemGroup>
    <None Update="Formats\Jpeg\Components\Block8x8F.Generated.tt">
      <Generator>TextTemplatingFileGenerator</Generator>
      <LastGenOutput>Block8x8F.Generated.cs</LastGenOutput>
    </None>
    <None Update="Formats\Jpeg\Components\GenericBlock8x8.Generated.tt">
      <Generator>TextTemplatingFileGenerator</Generator>
      <LastGenOutput>GenericBlock8x8.Generated.cs</LastGenOutput>
    </None>
    <None Update="Formats\Jpeg\Components\Block8x8F.Generated.tt">
      <Generator>TextTemplatingFileGenerator</Generator>
      <LastGenOutput>Block8x8F.Generated.cs</LastGenOutput>
    </None>
    <None Update="PixelFormats\PixelOperations{TPixel}.Generated.tt">
      <Generator>TextTemplatingFileGenerator</Generator>
      <LastGenOutput>PixelOperations{TPixel}.Generated.cs</LastGenOutput>
    </None>
    <None Update="PixelFormats\PixelImplementations\Generated\Argb32.PixelOperations.Generated.tt">
      <Generator>TextTemplatingFileGenerator</Generator>
      <LastGenOutput>Argb32.PixelOperations.Generated.cs</LastGenOutput>
    </None>
    <None Update="PixelFormats\PixelImplementations\Generated\Bgr24.PixelOperations.Generated.tt">
      <Generator>TextTemplatingFileGenerator</Generator>
      <LastGenOutput>Bgr24.PixelOperations.Generated.cs</LastGenOutput>
    </None>
    <None Update="PixelFormats\PixelImplementations\Generated\Bgra32.PixelOperations.Generated.tt">
      <Generator>TextTemplatingFileGenerator</Generator>
      <LastGenOutput>Bgra32.PixelOperations.Generated.cs</LastGenOutput>
    </None>
    <None Update="PixelFormats\PixelImplementations\Generated\Gray8.PixelOperations.Generated.tt">
      <Generator>TextTemplatingFileGenerator</Generator>
      <LastGenOutput>Gray8.PixelOperations.Generated.cs</LastGenOutput>
    </None>
    <None Update="PixelFormats\PixelImplementations\Generated\Gray16.PixelOperations.Generated.tt">
      <Generator>TextTemplatingFileGenerator</Generator>
      <LastGenOutput>Gray16.PixelOperations.Generated.cs</LastGenOutput>
    </None>
    <None Update="PixelFormats\PixelImplementations\Generated\Rgb24.PixelOperations.Generated.tt">
      <Generator>TextTemplatingFileGenerator</Generator>
      <LastGenOutput>Rgb24.PixelOperations.Generated.cs</LastGenOutput>
    </None>
    <None Update="PixelFormats\PixelImplementations\Generated\Rgba32.PixelOperations.Generated.tt">
      <Generator>TextTemplatingFileGenerator</Generator>
      <LastGenOutput>Rgba32.PixelOperations.Generated.cs</LastGenOutput>
    </None>
    <None Update="PixelFormats\PixelImplementations\Generated\Rgb48.PixelOperations.Generated.tt">
      <Generator>TextTemplatingFileGenerator</Generator>
      <LastGenOutput>Rgb48.PixelOperations.Generated.cs</LastGenOutput>
    </None>
    <None Update="PixelFormats\PixelImplementations\Generated\Rgba64.PixelOperations.Generated.tt">
      <Generator>TextTemplatingFileGenerator</Generator>
      <LastGenOutput>Rgba64.PixelOperations.Generated.cs</LastGenOutput>
    </None>
    <None Update="PixelFormats\PixelBlenders\PorterDuffFunctions.Generated.tt">
      <LastGenOutput>PorterDuffFunctions.Generated.cs</LastGenOutput>
      <Generator>TextTemplatingFileGenerator</Generator>
    </None>
    <None Update="PixelFormats\PixelBlenders\DefaultPixelBlenders.Generated.tt">
      <LastGenOutput>DefaultPixelBlenders.Generated.cs</LastGenOutput>
      <Generator>TextTemplatingFileGenerator</Generator>
    </None>
  </ItemGroup>

  <ItemGroup>
    <PackageReference Include="StyleCop.Analyzers" PrivateAssets="All" />
    <PackageReference Include="SixLabors.Core" />
    <PackageReference Include="System.Runtime.CompilerServices.Unsafe" />
  </ItemGroup>

  <ItemGroup Condition=" '$(TargetFramework)' == 'netstandard1.3'">
    <PackageReference Include="System.IO.Compression" />
    <PackageReference Include="System.IO.UnmanagedMemoryStream" />
    <PackageReference Include="System.Threading.Tasks.Parallel" />
    <PackageReference Include="System.ValueTuple" />
  </ItemGroup>

  <ItemGroup>
    <Service Include="{508349B6-6B84-4DF5-91F0-309BEEBAD82D}" />
  </ItemGroup>

</Project><|MERGE_RESOLUTION|>--- conflicted
+++ resolved
@@ -10,13 +10,10 @@
     <VersionPrefix Condition="$(packageversion) != ''">$(packageversion)</VersionPrefix>
     <VersionPrefix Condition="$(packageversion) == ''">0.0.1</VersionPrefix>
 
-<<<<<<< HEAD
     <TargetFramework>netstandard2.0</TargetFramework>
       
-=======
     <TargetFrameworks>netcoreapp2.1;netstandard1.3;netstandard2.0;net472</TargetFrameworks>
 
->>>>>>> a48de630
     <AllowUnsafeBlocks>true</AllowUnsafeBlocks>
     <GenerateDocumentationFile>true</GenerateDocumentationFile>
     <AssemblyName>SixLabors.ImageSharp</AssemblyName>
@@ -27,7 +24,6 @@
   </PropertyGroup>
 
   <ItemGroup>
-<<<<<<< HEAD
     <Compile Include="..\Shared\*.cs" Exclude="bin\**;obj\**;**\*.xproj;packages\**" />
   </ItemGroup>
 
@@ -115,9 +111,7 @@
       <LastGenOutput>DefaultPixelBlenders.Generated.cs</LastGenOutput>
       <Generator>TextTemplatingFileGenerator</Generator>
     </None>
-=======
     <Compile Include="..\Shared\*.cs" />
->>>>>>> a48de630
   </ItemGroup>
 
   <ItemGroup>
