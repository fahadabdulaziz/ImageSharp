﻿<Project Sdk="Microsoft.NET.Sdk">
  <PropertyGroup>
    <AssemblyTitle>SixLabors.ImageSharp</AssemblyTitle>
    <Authors>Six Labors and contributors</Authors>
    <Company>Six Labors</Company>
    <Copyright>Copyright (c) Six Labors and contributors.</Copyright>
    <Product>SixLabors.ImageSharp</Product>
    <Description>A cross-platform library for the processing of image files; written in C#</Description>
    <NeutralLanguage>en</NeutralLanguage>

    <VersionPrefix Condition="$(packageversion) != ''">$(packageversion)</VersionPrefix>
    <VersionPrefix Condition="$(packageversion) == ''">0.0.1</VersionPrefix>
    <TargetFramework>netstandard2.0</TargetFramework>
    <AllowUnsafeBlocks>true</AllowUnsafeBlocks>
    <GenerateDocumentationFile>true</GenerateDocumentationFile>
    <AssemblyName>SixLabors.ImageSharp</AssemblyName>
    <PackageId>SixLabors.ImageSharp</PackageId>
    <PackageTags>Image Resize Crop Gif Jpg Jpeg Bitmap Png Core</PackageTags>
    <PackageIconUrl>https://raw.githubusercontent.com/SixLabors/Branding/master/icons/imagesharp/sixlabors.imagesharp.128.png</PackageIconUrl>
    <PackageProjectUrl>https://github.com/SixLabors/ImageSharp</PackageProjectUrl>
    <PackageLicenseUrl>http://www.apache.org/licenses/LICENSE-2.0</PackageLicenseUrl>
    <RepositoryType>git</RepositoryType>
    <RepositoryUrl>https://github.com/SixLabors/ImageSharp</RepositoryUrl>
    <DebugType Condition="$(codecov) != ''">full</DebugType>
    <DebugType Condition="$(codecov) == ''">portable</DebugType>
    <DebugSymbols>True</DebugSymbols>
    <Features>IOperation</Features>
    <LangVersion>7.3</LangVersion>
  </PropertyGroup>

  <PropertyGroup Condition=" '$(TargetFramework)' == 'netcoreapp2.1' OR '$(TargetFramework)' == 'net472' ">
    <DefineConstants>$(DefineConstants);SUPPORTS_EXTENDED_INTRINSICS</DefineConstants>
  </PropertyGroup>

  <ItemGroup>
    <Compile Include="..\Shared\*.cs" Exclude="bin\**;obj\**;**\*.xproj;packages\**" />
  </ItemGroup>

  <ItemGroup>
<<<<<<< HEAD
    <PackageReference Include="System.Memory" Version="4.5.1" />
    <PackageReference Include="System.Numerics.Vectors" Version="4.5.0" />
    <PackageReference Include="System.Runtime.CompilerServices.Unsafe" Version="4.5.1" />
    <AdditionalFiles Include="..\..\stylecop.json" />
    <PackageReference Include="StyleCop.Analyzers" Version="1.1.0-beta007">
      <PrivateAssets>All</PrivateAssets>
    </PackageReference>
  </ItemGroup>

=======
    <AdditionalFiles Include="..\..\standards\stylecop.json" />
    <PackageReference Include="StyleCop.Analyzers" Version="1.1.1-beta.61" PrivateAssets="All" />
    <PackageReference Include="SixLabors.Core" Version="1.0.0-beta0007" />
    <PackageReference Include="System.Runtime.CompilerServices.Unsafe" Version="4.5.1" />
  </ItemGroup>

  <ItemGroup Condition=" '$(TargetFramework)' == 'netstandard1.3'">
    <PackageReference Include="System.IO.UnmanagedMemoryStream" Version="4.3.0" />
    <PackageReference Include="System.IO.Compression" Version="4.3.0" />
    <PackageReference Include="System.Threading.Tasks.Parallel" Version="4.3.0" />
    <PackageReference Include="System.ValueTuple" Version="4.5.0" />
  </ItemGroup>

>>>>>>> 2849fd9c
  <PropertyGroup>
    <CodeAnalysisRuleSet>..\..\standards\SixLabors.ruleset</CodeAnalysisRuleSet>
    <RootNamespace>SixLabors.ImageSharp</RootNamespace>
    <AssemblyVersion>0.0.1.5</AssemblyVersion>
    <FileVersion>2018.12.26.5</FileVersion>
    <SignAssembly>true</SignAssembly>
    <AssemblyOriginatorKeyFile>BotasCore.snk</AssemblyOriginatorKeyFile>
  </PropertyGroup>

  <PropertyGroup Condition=" '$(Configuration)' == 'Release' ">
    <TreatWarningsAsErrors>true</TreatWarningsAsErrors>
  </PropertyGroup>

  <ItemGroup>
    <Reference Include="SixLabors.Core">
      <HintPath>..\..\..\Core\src\SixLabors.Core\bin\Release\netstandard2.0\SixLabors.Core.dll</HintPath>
    </Reference>
  </ItemGroup>
  <ItemGroup>
    <None Update="Formats\Jpeg\Components\Block8x8F.Generated.tt">
      <Generator>TextTemplatingFileGenerator</Generator>
      <LastGenOutput>Block8x8F.Generated.cs</LastGenOutput>
    </None>
    <None Update="Formats\Jpeg\Components\GenericBlock8x8.Generated.tt">
      <Generator>TextTemplatingFileGenerator</Generator>
      <LastGenOutput>GenericBlock8x8.Generated.cs</LastGenOutput>
    </None>
    <None Update="Formats\Jpeg\Components\Block8x8F.Generated.tt">
      <Generator>TextTemplatingFileGenerator</Generator>
      <LastGenOutput>Block8x8F.Generated.cs</LastGenOutput>
    </None>
    <None Update="PixelFormats\PixelOperations{TPixel}.Generated.tt">
      <Generator>TextTemplatingFileGenerator</Generator>
      <LastGenOutput>PixelOperations{TPixel}.Generated.cs</LastGenOutput>
    </None>
    <None Update="PixelFormats\PixelImplementations\Generated\Argb32.PixelOperations.Generated.tt">
      <Generator>TextTemplatingFileGenerator</Generator>
      <LastGenOutput>Argb32.PixelOperations.Generated.cs</LastGenOutput>
    </None>
    <None Update="PixelFormats\PixelImplementations\Generated\Bgr24.PixelOperations.Generated.tt">
      <Generator>TextTemplatingFileGenerator</Generator>
      <LastGenOutput>Bgr24.PixelOperations.Generated.cs</LastGenOutput>
    </None>
    <None Update="PixelFormats\PixelImplementations\Generated\Bgra32.PixelOperations.Generated.tt">
      <Generator>TextTemplatingFileGenerator</Generator>
      <LastGenOutput>Bgra32.PixelOperations.Generated.cs</LastGenOutput>
    </None>
    <None Update="PixelFormats\PixelImplementations\Generated\Gray8.PixelOperations.Generated.tt">
      <Generator>TextTemplatingFileGenerator</Generator>
      <LastGenOutput>Gray8.PixelOperations.Generated.cs</LastGenOutput>
    </None>
    <None Update="PixelFormats\PixelImplementations\Generated\Gray16.PixelOperations.Generated.tt">
      <Generator>TextTemplatingFileGenerator</Generator>
      <LastGenOutput>Gray16.PixelOperations.Generated.cs</LastGenOutput>
    </None>
    <None Update="PixelFormats\PixelImplementations\Generated\Rgb24.PixelOperations.Generated.tt">
      <Generator>TextTemplatingFileGenerator</Generator>
      <LastGenOutput>Rgb24.PixelOperations.Generated.cs</LastGenOutput>
    </None>
    <None Update="PixelFormats\PixelImplementations\Generated\Rgba32.PixelOperations.Generated.tt">
      <Generator>TextTemplatingFileGenerator</Generator>
      <LastGenOutput>Rgba32.PixelOperations.Generated.cs</LastGenOutput>
    </None>
    <None Update="PixelFormats\PixelImplementations\Generated\Rgb48.PixelOperations.Generated.tt">
      <Generator>TextTemplatingFileGenerator</Generator>
      <LastGenOutput>Rgb48.PixelOperations.Generated.cs</LastGenOutput>
    </None>
    <None Update="PixelFormats\PixelImplementations\Generated\Rgba64.PixelOperations.Generated.tt">
      <Generator>TextTemplatingFileGenerator</Generator>
      <LastGenOutput>Rgba64.PixelOperations.Generated.cs</LastGenOutput>
    </None>
    <None Update="PixelFormats\PixelBlenders\PorterDuffFunctions.Generated.tt">
      <LastGenOutput>PorterDuffFunctions.Generated.cs</LastGenOutput>
      <Generator>TextTemplatingFileGenerator</Generator>
    </None>
    <None Update="PixelFormats\PixelBlenders\DefaultPixelBlenders.Generated.tt">
      <LastGenOutput>DefaultPixelBlenders.Generated.cs</LastGenOutput>
      <Generator>TextTemplatingFileGenerator</Generator>
    </None>
  </ItemGroup>

  <ItemGroup>
    <Compile Update="Formats\Jpeg\Components\Block8x8F.Generated.cs">
      <DesignTime>True</DesignTime>
      <AutoGen>True</AutoGen>
      <DependentUpon>Block8x8F.Generated.tt</DependentUpon>
    </Compile>
    <Compile Update="Formats\Jpeg\Components\GenericBlock8x8.Generated.cs">
      <DesignTime>True</DesignTime>
      <AutoGen>True</AutoGen>
      <DependentUpon>GenericBlock8x8.Generated.tt</DependentUpon>
    </Compile>
    <Compile Update="Formats\Jpeg\Components\Block8x8F.Generated.cs">
      <DesignTime>True</DesignTime>
      <AutoGen>True</AutoGen>
      <DependentUpon>Block8x8F.Generated.tt</DependentUpon>
    </Compile>
    <Compile Update="PixelFormats\PixelOperations{TPixel}.Generated.cs">
      <DesignTime>True</DesignTime>
      <AutoGen>True</AutoGen>
      <DependentUpon>PixelOperations{TPixel}.Generated.tt</DependentUpon>
    </Compile>
    <Compile Update="PixelFormats\PixelImplementations\Generated\Argb32.PixelOperations.Generated.cs">
      <DesignTime>True</DesignTime>
      <AutoGen>True</AutoGen>
      <DependentUpon>Argb32.PixelOperations.Generated.tt</DependentUpon>
    </Compile>
    <Compile Update="PixelFormats\PixelImplementations\Generated\Bgr24.PixelOperations.Generated.cs">
      <DesignTime>True</DesignTime>
      <AutoGen>True</AutoGen>
      <DependentUpon>Bgr24.PixelOperations.Generated.tt</DependentUpon>
    </Compile>
    <Compile Update="PixelFormats\PixelImplementations\Generated\Bgra32.PixelOperations.Generated.cs">
      <DesignTime>True</DesignTime>
      <AutoGen>True</AutoGen>
      <DependentUpon>Bgra32.PixelOperations.Generated.tt</DependentUpon>
    </Compile>
    <Compile Update="PixelFormats\PixelImplementations\Generated\Gray8.PixelOperations.Generated.cs">
      <DesignTime>True</DesignTime>
      <AutoGen>True</AutoGen>
      <DependentUpon>Gray8.PixelOperations.Generated.tt</DependentUpon>
    </Compile>
    <Compile Update="PixelFormats\PixelImplementations\Generated\Gray16.PixelOperations.Generated.cs">
      <DesignTime>True</DesignTime>
      <AutoGen>True</AutoGen>
      <DependentUpon>Gray16.PixelOperations.Generated.tt</DependentUpon>
    </Compile>
    <Compile Update="PixelFormats\PixelImplementations\Generated\Rgb24.PixelOperations.Generated.cs">
      <DesignTime>True</DesignTime>
      <AutoGen>True</AutoGen>
      <DependentUpon>Rgb24.PixelOperations.Generated.tt</DependentUpon>
    </Compile>
    <Compile Update="PixelFormats\PixelImplementations\Generated\Rgba32.PixelOperations.Generated.cs">
      <DesignTime>True</DesignTime>
      <AutoGen>True</AutoGen>
      <DependentUpon>Rgba32.PixelOperations.Generated.tt</DependentUpon>
    </Compile>
    <Compile Update="PixelFormats\PixelImplementations\Generated\Rgb48.PixelOperations.Generated.cs">
      <DesignTime>True</DesignTime>
      <AutoGen>True</AutoGen>
      <DependentUpon>Rgb48.PixelOperations.Generated.tt</DependentUpon>
    </Compile>
    <Compile Update="PixelFormats\PixelImplementations\Generated\Rgba64.PixelOperations.Generated.cs">
      <DesignTime>True</DesignTime>
      <AutoGen>True</AutoGen>
      <DependentUpon>Rgba64.PixelOperations.Generated.tt</DependentUpon>
    </Compile>
    <Compile Update="PixelFormats\PixelBlenders\DefaultPixelBlenders.Generated.cs">
      <DesignTime>True</DesignTime>
      <AutoGen>True</AutoGen>
      <DependentUpon>DefaultPixelBlenders.Generated.tt</DependentUpon>
    </Compile>
    <Compile Update="PixelFormats\PixelBlenders\PorterDuffFunctions.Generated.cs">
      <DesignTime>True</DesignTime>
      <AutoGen>True</AutoGen>
      <DependentUpon>PorterDuffFunctions.Generated.tt</DependentUpon>
    </Compile>
  </ItemGroup>

  <ItemGroup>
    <Service Include="{508349b6-6b84-4df5-91f0-309beebad82d}" />
  </ItemGroup>
</Project><|MERGE_RESOLUTION|>--- conflicted
+++ resolved
@@ -37,7 +37,6 @@
   </ItemGroup>
 
   <ItemGroup>
-<<<<<<< HEAD
     <PackageReference Include="System.Memory" Version="4.5.1" />
     <PackageReference Include="System.Numerics.Vectors" Version="4.5.0" />
     <PackageReference Include="System.Runtime.CompilerServices.Unsafe" Version="4.5.1" />
@@ -47,7 +46,6 @@
     </PackageReference>
   </ItemGroup>
 
-=======
     <AdditionalFiles Include="..\..\standards\stylecop.json" />
     <PackageReference Include="StyleCop.Analyzers" Version="1.1.1-beta.61" PrivateAssets="All" />
     <PackageReference Include="SixLabors.Core" Version="1.0.0-beta0007" />
@@ -61,7 +59,6 @@
     <PackageReference Include="System.ValueTuple" Version="4.5.0" />
   </ItemGroup>
 
->>>>>>> 2849fd9c
   <PropertyGroup>
     <CodeAnalysisRuleSet>..\..\standards\SixLabors.ruleset</CodeAnalysisRuleSet>
     <RootNamespace>SixLabors.ImageSharp</RootNamespace>
