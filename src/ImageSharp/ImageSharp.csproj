﻿<Project Sdk="Microsoft.NET.Sdk">
  <PropertyGroup>
    <AssemblyTitle>SixLabors.ImageSharp</AssemblyTitle>
    <Authors>Six Labors and contributors</Authors>
    <Company>Six Labors</Company>
    <Copyright>Copyright (c) Six Labors and contributors.</Copyright>
    <Product>SixLabors.ImageSharp</Product>
    <Description>A cross-platform library for the processing of image files; written in C#</Description>
    <NeutralLanguage>en</NeutralLanguage>

    <VersionPrefix Condition="$(packageversion) != ''">$(packageversion)</VersionPrefix>
    <VersionPrefix Condition="$(packageversion) == ''">0.0.1</VersionPrefix>
<<<<<<< HEAD
    <Authors>Six Labors and contributors</Authors>
    <TargetFrameworks>netstandard2.0;net472</TargetFrameworks>
=======
    <TargetFrameworks>netstandard1.3;netstandard2.0;netcoreapp2.1;net472</TargetFrameworks>
>>>>>>> 590609a9
    <AllowUnsafeBlocks>true</AllowUnsafeBlocks>
    <GenerateDocumentationFile>true</GenerateDocumentationFile>
    <AssemblyName>SixLabors.ImageSharp</AssemblyName>
    <PackageId>SixLabors.ImageSharp</PackageId>
    <PackageTags>Image Resize Crop Gif Jpg Jpeg Bitmap Png Core</PackageTags>
    <PackageIconUrl>https://raw.githubusercontent.com/SixLabors/Branding/master/icons/imagesharp/sixlabors.imagesharp.128.png</PackageIconUrl>
    <PackageProjectUrl>https://github.com/SixLabors/ImageSharp</PackageProjectUrl>
    <PackageLicenseUrl>http://www.apache.org/licenses/LICENSE-2.0</PackageLicenseUrl>
    <RepositoryType>git</RepositoryType>
    <RepositoryUrl>https://github.com/SixLabors/ImageSharp</RepositoryUrl>
    <DebugType Condition="$(codecov) != ''">full</DebugType>
    <DebugType Condition="$(codecov) == ''">portable</DebugType>
    <DebugSymbols>True</DebugSymbols>
    <Features>IOperation</Features>
    <LangVersion>7.3</LangVersion>
  </PropertyGroup>

  <PropertyGroup Condition=" '$(TargetFramework)' == 'netcoreapp2.1' OR '$(TargetFramework)' == 'net472' ">
    <DefineConstants>$(DefineConstants);SUPPORTS_EXTENDED_INTRINSICS</DefineConstants>
  </PropertyGroup>
  
  <ItemGroup>
    <Compile Include="..\Shared\*.cs" Exclude="bin\**;obj\**;**\*.xproj;packages\**" />
  </ItemGroup>
  
  <ItemGroup>
    <PackageReference Include="System.Runtime.CompilerServices.Unsafe" Version="4.5.1" />
<<<<<<< HEAD
    <PackageReference Include="System.Buffers" Version="4.5.0" />
    <PackageReference Include="System.Memory" Version="4.5.1" />
    <PackageReference Include="System.Numerics.Vectors" Version="4.5.0" />
=======
    <PackageReference Include="SixLabors.Core" Version="1.0.0-dev000094" />
>>>>>>> 590609a9
    <AdditionalFiles Include="..\..\stylecop.json" />
    <PackageReference Include="StyleCop.Analyzers" Version="1.1.0-beta007">
      <PrivateAssets>All</PrivateAssets>
    </PackageReference>
  </ItemGroup>
 
  
  <PropertyGroup>
    <CodeAnalysisRuleSet>..\..\ImageSharp.ruleset</CodeAnalysisRuleSet>
    <RootNamespace>SixLabors.ImageSharp</RootNamespace>
    <SignAssembly>true</SignAssembly>
    <AssemblyOriginatorKeyFile>BotasCore.snk</AssemblyOriginatorKeyFile>
  </PropertyGroup>
  <PropertyGroup Condition=" '$(Configuration)' == 'Release' ">
    <TreatWarningsAsErrors>true</TreatWarningsAsErrors>
  </PropertyGroup>
  <ItemGroup>
    <Reference Include="SixLabors.Core">
      <HintPath>..\..\..\Core\src\SixLabors.Core\bin\Debug\netstandard2.0\SixLabors.Core.dll</HintPath>
    </Reference>
    <Reference Include="SixLabors.Fonts">
      <HintPath>..\..\..\Fonts\src\SixLabors.Fonts\bin\Debug\netstandard2.0\SixLabors.Fonts.dll</HintPath>
    </Reference>
    <Reference Include="SixLabors.Shapes">
      <HintPath>..\..\..\Shapes\src\SixLabors.Shapes.Text\bin\Debug\netstandard2.0\SixLabors.Shapes.dll</HintPath>
    </Reference>
    <Reference Include="SixLabors.Shapes.Text">
      <HintPath>..\..\..\Shapes\src\SixLabors.Shapes.Text\bin\Debug\netstandard2.0\SixLabors.Shapes.Text.dll</HintPath>
    </Reference>
  </ItemGroup>
  <ItemGroup>
    <None Update="Formats\Jpeg\Components\Block8x8F.Generated.tt">
      <Generator>TextTemplatingFileGenerator</Generator>
      <LastGenOutput>Block8x8F.Generated.cs</LastGenOutput>
    </None>
    <None Update="Formats\Jpeg\Components\GenericBlock8x8.Generated.tt">
      <Generator>TextTemplatingFileGenerator</Generator>
      <LastGenOutput>GenericBlock8x8.Generated.cs</LastGenOutput>
    </None>
    <None Update="Formats\Jpeg\Components\Block8x8F.Generated.tt">
      <Generator>TextTemplatingFileGenerator</Generator>
      <LastGenOutput>Block8x8F.Generated.cs</LastGenOutput>
    </None>
    <None Update="PixelFormats\PixelOperations{TPixel}.Generated.tt">
      <Generator>TextTemplatingFileGenerator</Generator>
      <LastGenOutput>PixelOperations{TPixel}.Generated.cs</LastGenOutput>
    </None>
    <None Update="PixelFormats\PixelImplementations\Generated\Argb32.PixelOperations.Generated.tt">
      <Generator>TextTemplatingFileGenerator</Generator>
      <LastGenOutput>Argb32.PixelOperations.Generated.cs</LastGenOutput>
    </None>
    <None Update="PixelFormats\PixelImplementations\Generated\Bgr24.PixelOperations.Generated.tt">
      <Generator>TextTemplatingFileGenerator</Generator>
      <LastGenOutput>Bgr24.PixelOperations.Generated.cs</LastGenOutput>
    </None>
    <None Update="PixelFormats\PixelImplementations\Generated\Bgra32.PixelOperations.Generated.tt">
      <Generator>TextTemplatingFileGenerator</Generator>
      <LastGenOutput>Bgra32.PixelOperations.Generated.cs</LastGenOutput>
    </None>
    <None Update="PixelFormats\PixelImplementations\Generated\Gray8.PixelOperations.Generated.tt">
      <Generator>TextTemplatingFileGenerator</Generator>
      <LastGenOutput>Gray8.PixelOperations.Generated.cs</LastGenOutput>
    </None>
    <None Update="PixelFormats\PixelImplementations\Generated\Gray16.PixelOperations.Generated.tt">
      <Generator>TextTemplatingFileGenerator</Generator>
      <LastGenOutput>Gray16.PixelOperations.Generated.cs</LastGenOutput>
    </None>
    <None Update="PixelFormats\PixelImplementations\Generated\Rgb24.PixelOperations.Generated.tt">
      <Generator>TextTemplatingFileGenerator</Generator>
      <LastGenOutput>Rgb24.PixelOperations.Generated.cs</LastGenOutput>
    </None>
    <None Update="PixelFormats\PixelImplementations\Generated\Rgba32.PixelOperations.Generated.tt">
      <Generator>TextTemplatingFileGenerator</Generator>
      <LastGenOutput>Rgba32.PixelOperations.Generated.cs</LastGenOutput>
    </None>
    <None Update="PixelFormats\PixelImplementations\Generated\Rgb48.PixelOperations.Generated.tt">
      <Generator>TextTemplatingFileGenerator</Generator>
      <LastGenOutput>Rgb48.PixelOperations.Generated.cs</LastGenOutput>
    </None>
    <None Update="PixelFormats\PixelImplementations\Generated\Rgba64.PixelOperations.Generated.tt">
      <Generator>TextTemplatingFileGenerator</Generator>
      <LastGenOutput>Rgba64.PixelOperations.Generated.cs</LastGenOutput>
    </None>
    <None Update="PixelFormats\PixelBlenders\PorterDuffFunctions.Generated.tt">
      <LastGenOutput>PorterDuffFunctions.Generated.cs</LastGenOutput>
      <Generator>TextTemplatingFileGenerator</Generator>
    </None>
    <None Update="PixelFormats\PixelBlenders\DefaultPixelBlenders.Generated.tt">
      <LastGenOutput>DefaultPixelBlenders.Generated.cs</LastGenOutput>
      <Generator>TextTemplatingFileGenerator</Generator>
    </None>
  </ItemGroup>
  <ItemGroup>
    <Compile Update="Formats\Jpeg\Components\Block8x8F.Generated.cs">
      <DesignTime>True</DesignTime>
      <AutoGen>True</AutoGen>
      <DependentUpon>Block8x8F.Generated.tt</DependentUpon>
    </Compile>
    <Compile Update="Formats\Jpeg\Components\GenericBlock8x8.Generated.cs">
      <DesignTime>True</DesignTime>
      <AutoGen>True</AutoGen>
      <DependentUpon>GenericBlock8x8.Generated.tt</DependentUpon>
    </Compile>
    <Compile Update="Formats\Jpeg\Components\Block8x8F.Generated.cs">
      <DesignTime>True</DesignTime>
      <AutoGen>True</AutoGen>
      <DependentUpon>Block8x8F.Generated.tt</DependentUpon>
    </Compile>
    <Compile Update="PixelFormats\PixelOperations{TPixel}.Generated.cs">
      <DesignTime>True</DesignTime>
      <AutoGen>True</AutoGen>
      <DependentUpon>PixelOperations{TPixel}.Generated.tt</DependentUpon>
    </Compile>
    <Compile Update="PixelFormats\PixelImplementations\Generated\Argb32.PixelOperations.Generated.cs">
      <DesignTime>True</DesignTime>
      <AutoGen>True</AutoGen>
      <DependentUpon>Argb32.PixelOperations.Generated.tt</DependentUpon>
    </Compile>
    <Compile Update="PixelFormats\PixelImplementations\Generated\Bgr24.PixelOperations.Generated.cs">
      <DesignTime>True</DesignTime>
      <AutoGen>True</AutoGen>
      <DependentUpon>Bgr24.PixelOperations.Generated.tt</DependentUpon>
    </Compile>
    <Compile Update="PixelFormats\PixelImplementations\Generated\Bgra32.PixelOperations.Generated.cs">
      <DesignTime>True</DesignTime>
      <AutoGen>True</AutoGen>
      <DependentUpon>Bgra32.PixelOperations.Generated.tt</DependentUpon>
    </Compile>
    <Compile Update="PixelFormats\PixelImplementations\Generated\Gray8.PixelOperations.Generated.cs">
      <DesignTime>True</DesignTime>
      <AutoGen>True</AutoGen>
      <DependentUpon>Gray8.PixelOperations.Generated.tt</DependentUpon>
    </Compile>
    <Compile Update="PixelFormats\PixelImplementations\Generated\Gray16.PixelOperations.Generated.cs">
      <DesignTime>True</DesignTime>
      <AutoGen>True</AutoGen>
      <DependentUpon>Gray16.PixelOperations.Generated.tt</DependentUpon>
    </Compile>
    <Compile Update="PixelFormats\PixelImplementations\Generated\Rgb24.PixelOperations.Generated.cs">
      <DesignTime>True</DesignTime>
      <AutoGen>True</AutoGen>
      <DependentUpon>Rgb24.PixelOperations.Generated.tt</DependentUpon>
    </Compile>
    <Compile Update="PixelFormats\PixelImplementations\Generated\Rgba32.PixelOperations.Generated.cs">
      <DesignTime>True</DesignTime>
      <AutoGen>True</AutoGen>
      <DependentUpon>Rgba32.PixelOperations.Generated.tt</DependentUpon>
    </Compile>
    <Compile Update="PixelFormats\PixelImplementations\Generated\Rgb48.PixelOperations.Generated.cs">
      <DesignTime>True</DesignTime>
      <AutoGen>True</AutoGen>
      <DependentUpon>Rgb48.PixelOperations.Generated.tt</DependentUpon>
    </Compile>
    <Compile Update="PixelFormats\PixelImplementations\Generated\Rgba64.PixelOperations.Generated.cs">
      <DesignTime>True</DesignTime>
      <AutoGen>True</AutoGen>
      <DependentUpon>Rgba64.PixelOperations.Generated.tt</DependentUpon>
    </Compile>
    <Compile Update="PixelFormats\PixelBlenders\DefaultPixelBlenders.Generated.cs">
      <DesignTime>True</DesignTime>
      <AutoGen>True</AutoGen>
      <DependentUpon>DefaultPixelBlenders.Generated.tt</DependentUpon>
    </Compile>
    <Compile Update="PixelFormats\PixelBlenders\PorterDuffFunctions.Generated.cs">
      <DesignTime>True</DesignTime>
      <AutoGen>True</AutoGen>
      <DependentUpon>PorterDuffFunctions.Generated.tt</DependentUpon>
    </Compile>
  </ItemGroup>
  <ItemGroup>
    <Service Include="{508349b6-6b84-4df5-91f0-309beebad82d}" />
  </ItemGroup>
</Project><|MERGE_RESOLUTION|>--- conflicted
+++ resolved
@@ -10,12 +10,9 @@
 
     <VersionPrefix Condition="$(packageversion) != ''">$(packageversion)</VersionPrefix>
     <VersionPrefix Condition="$(packageversion) == ''">0.0.1</VersionPrefix>
-<<<<<<< HEAD
     <Authors>Six Labors and contributors</Authors>
     <TargetFrameworks>netstandard2.0;net472</TargetFrameworks>
-=======
     <TargetFrameworks>netstandard1.3;netstandard2.0;netcoreapp2.1;net472</TargetFrameworks>
->>>>>>> 590609a9
     <AllowUnsafeBlocks>true</AllowUnsafeBlocks>
     <GenerateDocumentationFile>true</GenerateDocumentationFile>
     <AssemblyName>SixLabors.ImageSharp</AssemblyName>
@@ -43,13 +40,10 @@
   
   <ItemGroup>
     <PackageReference Include="System.Runtime.CompilerServices.Unsafe" Version="4.5.1" />
-<<<<<<< HEAD
     <PackageReference Include="System.Buffers" Version="4.5.0" />
     <PackageReference Include="System.Memory" Version="4.5.1" />
     <PackageReference Include="System.Numerics.Vectors" Version="4.5.0" />
-=======
     <PackageReference Include="SixLabors.Core" Version="1.0.0-dev000094" />
->>>>>>> 590609a9
     <AdditionalFiles Include="..\..\stylecop.json" />
     <PackageReference Include="StyleCop.Analyzers" Version="1.1.0-beta007">
       <PrivateAssets>All</PrivateAssets>
