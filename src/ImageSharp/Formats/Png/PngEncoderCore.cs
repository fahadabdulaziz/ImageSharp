--- conflicted
+++ resolved
@@ -258,16 +258,11 @@
         private void CollectGrayscaleBytes<TPixel>(ReadOnlySpan<TPixel> rowSpan)
             where TPixel : struct, IPixel<TPixel>
         {
-<<<<<<< HEAD
             // Use ITU-R recommendation 709 to match libpng.
             const float RX = .2126F;
             const float GX = .7152F;
             const float BX = .0722F;
             Span<byte> rawScanlineSpan = this.rawScanline.GetSpan();
-=======
-            byte[] rawScanlineArray = this.rawScanline.Array;
-            Rgba32 rgba = default;
->>>>>>> b4f5b3f7
 
             if (this.pngColorType.Equals(PngColorType.Grayscale))
             {
@@ -397,13 +392,10 @@
             switch (this.pngColorType)
             {
                 case PngColorType.Palette:
-<<<<<<< HEAD
-                    Buffer.BlockCopy(this.palettePixelData, row * this.rawScanline.Length(), this.rawScanline.Array, 0, this.rawScanline.Length());
-=======
+
                     int stride = this.rawScanline.Length();
-
                     this.palettePixelData.AsSpan(row * stride, stride).CopyTo(this.rawScanline.GetSpan());
->>>>>>> b4f5b3f7
+
                     break;
                 case PngColorType.Grayscale:
                 case PngColorType.GrayscaleWithAlpha:
