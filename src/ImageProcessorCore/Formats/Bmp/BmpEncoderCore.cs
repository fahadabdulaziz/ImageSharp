--- conflicted
+++ resolved
@@ -176,12 +176,8 @@
         /// Writes the 24bit color palette to the stream.
         /// </summary>
         /// <typeparam name="TColor">The pixel format.</typeparam>
-<<<<<<< HEAD
-        /// <typeparam name="TPacked">The packed format. <example>uint, long, float.</example></typeparam>/// <param name="writer">The <see cref="EndianBinaryWriter"/> containing the stream to write to.</param>
-=======
         /// <typeparam name="TPacked">The packed format. <example>uint, long, float.</example></typeparam>
         /// <param name="writer">The <see cref="EndianBinaryWriter"/> containing the stream to write to.</param>
->>>>>>> 4b9e2943
         /// <param name="pixels">The <see cref="PixelAccessor{TColor,TPacked}"/> containing pixel data.</param>
         private void Write24Bit<TColor, TPacked>(EndianBinaryWriter writer, PixelAccessor<TColor, TPacked> pixels)
             where TColor : IPackedVector<TPacked>
